// Package packer builds and deploys a gokrazy image. Called from the old
// gokr-packer binary and the new gok binary.
package packer

import (
	"archive/tar"
	"bufio"
	"context"
	"encoding/binary"
	"encoding/json"
	"errors"
	"fmt"
	"io"
	"log"
	"net"
	"net/http"
	"net/url"
	"os"
	"path/filepath"
	"runtime"
	"sort"
	"strings"
	"syscall"
	"time"

	"github.com/gokrazy/internal/config"
	"github.com/gokrazy/internal/deviceconfig"
	"github.com/gokrazy/internal/httpclient"
	"github.com/gokrazy/internal/humanize"
	"github.com/gokrazy/internal/progress"
	"github.com/gokrazy/internal/tlsflag"
	"github.com/gokrazy/internal/updateflag"
	"github.com/gokrazy/tools/internal/measure"
	"github.com/gokrazy/tools/internal/version"
	"github.com/gokrazy/tools/packer"
	"github.com/gokrazy/updater"
)

const MB = 1024 * 1024

type filePathAndModTime struct {
	path    string
	modTime time.Time
}

func findPackageFiles(fileType string) ([]filePathAndModTime, error) {
	var packageFilePaths []filePathAndModTime
	err := filepath.Walk(fileType, func(path string, info os.FileInfo, err error) error {
		if err != nil {
			return err
		}
		if info != nil && !info.Mode().IsRegular() {
			return nil
		}
		if strings.HasSuffix(path, fmt.Sprintf("/%s.txt", fileType)) {
			packageFilePaths = append(packageFilePaths, filePathAndModTime{
				path:    path,
				modTime: info.ModTime(),
			})
		}
		return nil
	})
	if err != nil {
		if os.IsNotExist(err) {
			return nil, nil // no fileType directory found
		}
	}

	return packageFilePaths, nil
}

type packageConfigFile struct {
	kind         string
	path         string
	lastModified time.Time
}

// packageConfigFiles is a map from package path to packageConfigFile, for constructing output that is keyed per package
var packageConfigFiles = make(map[string][]packageConfigFile)

func buildPackageMapFromFlags(cfg *config.Struct) map[string]bool {
	buildPackages := make(map[string]bool)
	for _, pkg := range cfg.Packages {
		buildPackages[pkg] = true
	}
	for _, pkg := range cfg.GokrazyPackagesOrDefault() {
		if strings.TrimSpace(pkg) == "" {
			continue
		}
		buildPackages[pkg] = true
	}
	return buildPackages
}

func buildPackagesFromFlags(cfg *config.Struct) []string {
	var buildPackages []string
	buildPackages = append(buildPackages, cfg.Packages...)
	for _, pkg := range cfg.GokrazyPackagesOrDefault() {
		if strings.TrimSpace(pkg) == "" {
			continue
		}
		buildPackages = append(buildPackages, pkg)
	}
	return buildPackages
}

func findFlagFiles(cfg *config.Struct) (map[string][]string, error) {
	if len(cfg.PackageConfig) > 0 {
		contents := make(map[string][]string)
		for pkg, packageConfig := range cfg.PackageConfig {
			if len(packageConfig.CommandLineFlags) == 0 {
				continue
			}
			contents[pkg] = packageConfig.CommandLineFlags
			packageConfigFiles[pkg] = append(packageConfigFiles[pkg], packageConfigFile{
				kind:         "be started with command-line flags",
				path:         cfg.Meta.Path,
				lastModified: cfg.Meta.LastModified,
			})
		}
		return contents, nil
	}

	flagFilePaths, err := findPackageFiles("flags")
	if err != nil {
		return nil, err
	}

	if len(flagFilePaths) == 0 {
		return nil, nil // no flags.txt files found
	}

	buildPackages := buildPackageMapFromFlags(cfg)

	contents := make(map[string][]string)
	for _, p := range flagFilePaths {
		pkg := strings.TrimSuffix(strings.TrimPrefix(p.path, "flags/"), "/flags.txt")
		if !buildPackages[pkg] {
			log.Printf("WARNING: flag file %s does not match any specified package (%s)", pkg, cfg.Packages)
			continue
		}
		packageConfigFiles[pkg] = append(packageConfigFiles[pkg], packageConfigFile{
			kind:         "be started with command-line flags",
			path:         p.path,
			lastModified: p.modTime,
		})

		b, err := os.ReadFile(p.path)
		if err != nil {
			return nil, err
		}
		lines := strings.Split(strings.TrimSpace(string(b)), "\n")
		contents[pkg] = lines
	}

	return contents, nil
}

func findBuildFlagsFiles(cfg *config.Struct) (map[string][]string, error) {
	if len(cfg.PackageConfig) > 0 {
		contents := make(map[string][]string)
		for pkg, packageConfig := range cfg.PackageConfig {
			if len(packageConfig.GoBuildFlags) == 0 {
				continue
			}
			contents[pkg] = packageConfig.GoBuildFlags
			packageConfigFiles[pkg] = append(packageConfigFiles[pkg], packageConfigFile{
				kind:         "be compiled with build flags",
				path:         cfg.Meta.Path,
				lastModified: cfg.Meta.LastModified,
			})
		}
		return contents, nil
	}

	buildFlagsFilePaths, err := findPackageFiles("buildflags")
	if err != nil {
		return nil, err
	}

	if len(buildFlagsFilePaths) == 0 {
		return nil, nil // no flags.txt files found
	}

	buildPackages := buildPackageMapFromFlags(cfg)

	contents := make(map[string][]string)
	for _, p := range buildFlagsFilePaths {
		pkg := strings.TrimSuffix(strings.TrimPrefix(p.path, "buildflags/"), "/buildflags.txt")
		if !buildPackages[pkg] {
			log.Printf("WARNING: buildflags file %s does not match any specified package (%s)", pkg, cfg.Packages)
			continue
		}
		packageConfigFiles[pkg] = append(packageConfigFiles[pkg], packageConfigFile{
			kind:         "be compiled with build flags",
			path:         p.path,
			lastModified: p.modTime,
		})

		b, err := os.ReadFile(p.path)
		if err != nil {
			return nil, err
		}

		var buildFlags []string
		sc := bufio.NewScanner(strings.NewReader(string(b)))
		for sc.Scan() {
			if flag := sc.Text(); flag != "" {
				buildFlags = append(buildFlags, flag)
			}
		}

		if err := sc.Err(); err != nil {
			return nil, err
		}

		// use full package path opposed to flags
		contents[pkg] = buildFlags
	}

	return contents, nil
}

func findBuildTagsFiles(cfg *config.Struct) (map[string][]string, error) {
	if len(cfg.PackageConfig) > 0 {
		contents := make(map[string][]string)
		for pkg, packageConfig := range cfg.PackageConfig {
			if len(packageConfig.GoBuildTags) == 0 {
				continue
			}
			contents[pkg] = packageConfig.GoBuildTags
			packageConfigFiles[pkg] = append(packageConfigFiles[pkg], packageConfigFile{
				kind:         "be compiled with build tags",
				path:         cfg.Meta.Path,
				lastModified: cfg.Meta.LastModified,
			})
		}
		return contents, nil
	}

	buildTagsFiles, err := findPackageFiles("buildtags")
	if err != nil {
		return nil, err
	}

	if len(buildTagsFiles) == 0 {
		return nil, nil // no flags.txt files found
	}

	buildPackages := buildPackageMapFromFlags(cfg)

	contents := make(map[string][]string)
	for _, p := range buildTagsFiles {
		pkg := strings.TrimSuffix(strings.TrimPrefix(p.path, "buildtags/"), "/buildtags.txt")
		if !buildPackages[pkg] {
			log.Printf("WARNING: buildtags file %s does not match any specified package (%s)", pkg, cfg.Packages)
			continue
		}
		packageConfigFiles[pkg] = append(packageConfigFiles[pkg], packageConfigFile{
			kind:         "be compiled with build tags",
			path:         p.path,
			lastModified: p.modTime,
		})

		b, err := os.ReadFile(p.path)
		if err != nil {
			return nil, err
		}

		var buildTags []string
		sc := bufio.NewScanner(strings.NewReader(string(b)))
		for sc.Scan() {
			if flag := sc.Text(); flag != "" {
				buildTags = append(buildTags, flag)
			}
		}

		if err := sc.Err(); err != nil {
			return nil, err
		}

		// use full package path opposed to flags
		contents[pkg] = buildTags
	}

	return contents, nil
}

func findEnvFiles(cfg *config.Struct) (map[string][]string, error) {
	if len(cfg.PackageConfig) > 0 {
		contents := make(map[string][]string)
		for pkg, packageConfig := range cfg.PackageConfig {
			if len(packageConfig.Environment) == 0 {
				continue
			}
			contents[pkg] = packageConfig.Environment
			packageConfigFiles[pkg] = append(packageConfigFiles[pkg], packageConfigFile{
				kind:         "be started with environment variables",
				path:         cfg.Meta.Path,
				lastModified: cfg.Meta.LastModified,
			})
		}
		return contents, nil
	}

	buildFlagsFilePaths, err := findPackageFiles("env")
	if err != nil {
		return nil, err
	}

	if len(buildFlagsFilePaths) == 0 {
		return nil, nil // no flags.txt files found
	}

	buildPackages := buildPackageMapFromFlags(cfg)

	contents := make(map[string][]string)
	for _, p := range buildFlagsFilePaths {
		pkg := strings.TrimSuffix(strings.TrimPrefix(p.path, "env/"), "/env.txt")
		if !buildPackages[pkg] {
			log.Printf("WARNING: environment variable file %s does not match any specified package (%s)", pkg, cfg.Packages)
			continue
		}
		packageConfigFiles[pkg] = append(packageConfigFiles[pkg], packageConfigFile{
			kind:         "be started with environment variables",
			path:         p.path,
			lastModified: p.modTime,
		})

		b, err := os.ReadFile(p.path)
		if err != nil {
			return nil, err
		}
		lines := strings.Split(strings.TrimSpace(string(b)), "\n")
		contents[pkg] = lines
	}

	return contents, nil
}

func addToFileInfo(parent *FileInfo, path string) (time.Time, error) {
	entries, err := os.ReadDir(path)
	if err != nil {
		if os.IsNotExist(err) {
			return time.Time{}, nil
		}
		return time.Time{}, err
	}

	var latestTime time.Time
	for _, entry := range entries {
		filename := entry.Name()
		// get existing file info
		var fi *FileInfo
		for _, ent := range parent.Dirents {
			if ent.Filename == filename {
				fi = ent
				break
			}
		}

		info, err := entry.Info()
		if err != nil {
			return time.Time{}, err
		}
		if info.Mode()&os.ModeSymlink != 0 {
			info, err = os.Stat(filepath.Join(path, filename))
			if err != nil {
				return time.Time{}, err
			}
		}

		if latestTime.Before(info.ModTime()) {
			latestTime = info.ModTime()
		}

		// or create if not exist
		if fi == nil {
			fi = &FileInfo{
				Filename: filename,
				Mode:     info.Mode(),
			}
			parent.Dirents = append(parent.Dirents, fi)
		} else {
			// file overwrite is not supported -> return error
			if !info.IsDir() || fi.FromHost != "" || fi.FromLiteral != "" {
				return time.Time{}, fmt.Errorf("file already exists in filesystem: %s", filepath.Join(path, filename))
			}
		}

		// add content
		if info.IsDir() {
			modTime, err := addToFileInfo(fi, filepath.Join(path, filename))
			if err != nil {
				return time.Time{}, err
			}
			if latestTime.Before(modTime) {
				latestTime = modTime
			}
		} else {
			fi.FromHost = filepath.Join(path, filename)
		}
	}

	return latestTime, nil
}

type archiveExtraction struct {
	dirs map[string]*FileInfo
}

func (ae *archiveExtraction) mkdirp(dir string) {
	if dir == "/" {
		// Special case to avoid strings.Split() returning a slice with the
		// empty string as only element, which would result in creating a
		// subdirectory of the root directory without a name.
		return
	}
	parts := strings.Split(strings.TrimPrefix(dir, "/"), "/")
	parent := ae.dirs["."]
	for idx, part := range parts {
		path := strings.Join(parts[:1+idx], "/")
		if dir, ok := ae.dirs[path]; ok {
			parent = dir
			continue
		}
		subdir := &FileInfo{
			Filename: part,
		}
		parent.Dirents = append(parent.Dirents, subdir)
		ae.dirs[path] = subdir
		parent = subdir
	}
}

func (ae *archiveExtraction) extractArchive(path string) (time.Time, error) {
	f, err := os.Open(path)
	if err != nil {
		if os.IsNotExist(err) {
			return time.Time{}, nil
		}
		return time.Time{}, err
	}
	defer f.Close()
	rd := tar.NewReader(f)

	var latestTime time.Time
	for {
		header, err := rd.Next()
		if err != nil {
			if err == io.EOF {
				break
			}
			return time.Time{}, err
		}

		// header.Name is e.g. usr/lib/aarch64-linux-gnu/xtables/libebt_mark.so
		// for files, but e.g. usr/lib/ (note the trailing /) for directories.
		filename := strings.TrimSuffix(header.Name, "/")

		fi := &FileInfo{
			Filename: filepath.Base(filename),
			Mode:     os.FileMode(header.Mode),
		}

		if latestTime.Before(header.ModTime) {
			latestTime = header.ModTime
		}

		dir := filepath.Dir(filename)
		// Create all directory elements. Archives can contain directory entries
		// without having entries for their parent, e.g. web/assets/fonts/ might
		// be the first entry in an archive.
		ae.mkdirp(dir)
		parent := ae.dirs[dir]
		parent.Dirents = append(parent.Dirents, fi)

		switch header.Typeflag {
		case tar.TypeSymlink:
			fi.SymlinkDest = header.Linkname

		case tar.TypeDir:
			ae.dirs[filename] = fi

		default:
			// TODO(optimization): do not hold file data in memory, instead
			// stream the archive contents lazily to conserve RAM
			b, err := io.ReadAll(rd)
			if err != nil {
				return time.Time{}, err
			}
			fi.FromLiteral = string(b)
		}
	}

	return latestTime, nil
}

// findExtraFilesInDir probes for extrafiles .tar files (possibly with an
// architecture suffix like _amd64), or whether dir itself exists.
func findExtraFilesInDir(dir string) (string, error) {
	targetArch := packer.TargetArch()

	var err error
	for _, p := range []string{
		dir + "_" + targetArch + ".tar",
		dir + ".tar",
		dir,
	} {
		_, err = os.Stat(p)
		if err == nil {
			return p, nil
		}
		if !os.IsNotExist(err) {
			return "", err
		}
	}
	return "", err // return last error
}

// TODO(cleanup): It would be nice to de-duplicate the path resolution logic
// between findExtraFilesInDir and addExtraFilesFromDir. Maybe
// findExtraFilesInDir could os.Open the file and pass the file handle to the
// caller. That would prevent any TOCTOU problems.
func addExtraFilesFromDir(pkg, dir string, fi *FileInfo) error {
	ae := archiveExtraction{
		dirs: make(map[string]*FileInfo),
	}
	ae.dirs["."] = fi // root

	targetArch := packer.TargetArch()

	effectivePath := dir + "_" + targetArch + ".tar"
	latestModTime, err := ae.extractArchive(effectivePath)
	if err != nil {
		return err
	}
	if len(fi.Dirents) == 0 {
		effectivePath = dir + ".tar"
		latestModTime, err = ae.extractArchive(effectivePath)
		if err != nil {
			return err
		}
	}
	if len(fi.Dirents) == 0 {
		effectivePath = dir
		latestModTime, err = addToFileInfo(fi, effectivePath)
		if err != nil {
			return err
		}
		if len(fi.Dirents) == 0 {
			return nil
		}
	}

	packageConfigFiles[pkg] = append(packageConfigFiles[pkg], packageConfigFile{
		kind:         "include extra files in the root file system",
		path:         effectivePath,
		lastModified: latestModTime,
	})

	return nil
}

func mkdirp(root *FileInfo, dir string) *FileInfo {
	if dir == "/" {
		// Special case to avoid strings.Split() returning a slice with the
		// empty string as only element, which would result in creating a
		// subdirectory of the root directory without a name.
		return root
	}
	parts := strings.Split(strings.TrimPrefix(dir, "/"), "/")
	parent := root
	for _, part := range parts {
		subdir := &FileInfo{
			Filename: part,
		}
		parent.Dirents = append(parent.Dirents, subdir)
		parent = subdir
	}
	return parent
}

func FindExtraFiles(cfg *config.Struct) (map[string][]*FileInfo, error) {
	extraFiles := make(map[string][]*FileInfo)
	if len(cfg.PackageConfig) > 0 {
		for pkg, packageConfig := range cfg.PackageConfig {
			var fileInfos []*FileInfo

			for dest, path := range packageConfig.ExtraFilePaths {
				root := &FileInfo{}
				if st, err := os.Stat(path); err == nil && st.Mode().IsRegular() {
					// Copy a file from the host
					dir := mkdirp(root, filepath.Dir(dest))
					dir.Dirents = append(dir.Dirents, &FileInfo{
						Filename: filepath.Base(dest),
						FromHost: path,
					})
					packageConfigFiles[pkg] = append(packageConfigFiles[pkg], packageConfigFile{
						kind:         "include extra files in the root file system",
						path:         path,
						lastModified: st.ModTime(),
					})
				} else {
					// Check if the ExtraFilePaths entry refers to an extrafiles
					// .tar archive or an existing directory. If nothing can be
					// found, report the error so the user can fix their config.
					_, err := findExtraFilesInDir(path)
					if err != nil {
						return nil, fmt.Errorf("ExtraFilePaths of %s: %v", pkg, err)
					}
					// Copy a tarball or directory from the host
					dir := mkdirp(root, dest)
					if err := addExtraFilesFromDir(pkg, path, dir); err != nil {
						return nil, err
					}
				}

				fileInfos = append(fileInfos, root)
			}

			for dest, contents := range packageConfig.ExtraFileContents {
				root := &FileInfo{}
				dir := mkdirp(root, filepath.Dir(dest))
				dir.Dirents = append(dir.Dirents, &FileInfo{
					Filename:    filepath.Base(dest),
					FromLiteral: contents,
				})
				packageConfigFiles[pkg] = append(packageConfigFiles[pkg], packageConfigFile{
					kind: "include extra files in the root file system",
				})
				fileInfos = append(fileInfos, root)
			}

			extraFiles[pkg] = fileInfos
		}
		// fall through to look for extra files in <pkg>/_gokrazy/extrafiles
	}

	buildPackages := buildPackagesFromFlags(cfg)
	packageDirs, err := packer.PackageDirs(buildPackages)
	if err != nil {
		return nil, err
	}
	for idx, pkg := range buildPackages {
		if len(cfg.PackageConfig) == 0 {
			// Look for extra files in $PWD/extrafiles/<pkg>/
			dir := filepath.Join("extrafiles", pkg)
			root := &FileInfo{}
			if err := addExtraFilesFromDir(pkg, dir, root); err != nil {
				return nil, err
			}
			extraFiles[pkg] = append(extraFiles[pkg], root)
		}
		{
			// Look for extra files in <pkg>/_gokrazy/extrafiles/
			dir := packageDirs[idx]
			subdir := filepath.Join(dir, "_gokrazy", "extrafiles")
			root := &FileInfo{}
			if err := addExtraFilesFromDir(pkg, subdir, root); err != nil {
				return nil, err
			}
			extraFiles[pkg] = append(extraFiles[pkg], root)
		}
	}

	return extraFiles, nil
}

func findDontStart(cfg *config.Struct) (map[string]bool, error) {
	if len(cfg.PackageConfig) > 0 {
		contents := make(map[string]bool)
		for pkg, packageConfig := range cfg.PackageConfig {
			if !packageConfig.DontStart {
				continue
			}
			contents[pkg] = packageConfig.DontStart
			packageConfigFiles[pkg] = append(packageConfigFiles[pkg], packageConfigFile{
				kind:         "not be started at boot",
				path:         cfg.Meta.Path,
				lastModified: cfg.Meta.LastModified,
			})
		}
		return contents, nil
	}

	dontStartPaths, err := findPackageFiles("dontstart")
	if err != nil {
		return nil, err
	}

	if len(dontStartPaths) == 0 {
		return nil, nil // no dontstart.txt files found
	}

	buildPackages := buildPackageMapFromFlags(cfg)

	contents := make(map[string]bool)
	for _, p := range dontStartPaths {
		pkg := strings.TrimSuffix(strings.TrimPrefix(p.path, "dontstart/"), "/dontstart.txt")
		if !buildPackages[pkg] {
			log.Printf("WARNING: dontstart.txt file %s does not match any specified package (%s)", pkg, cfg.Packages)
			continue
		}
		packageConfigFiles[pkg] = append(packageConfigFiles[pkg], packageConfigFile{
			kind:         "not be started at boot",
			path:         p.path,
			lastModified: p.modTime,
		})

		contents[pkg] = true
	}

	return contents, nil
}

func findWaitForClock(cfg *config.Struct) (map[string]bool, error) {
	if len(cfg.PackageConfig) > 0 {
		contents := make(map[string]bool)
		for pkg, packageConfig := range cfg.PackageConfig {
			if !packageConfig.WaitForClock {
				continue
			}
			contents[pkg] = packageConfig.WaitForClock
			packageConfigFiles[pkg] = append(packageConfigFiles[pkg], packageConfigFile{
				kind:         "wait for clock synchronization before start",
				path:         cfg.Meta.Path,
				lastModified: cfg.Meta.LastModified,
			})
		}
		return contents, nil
	}

	waitForClockPaths, err := findPackageFiles("waitforclock")
	if err != nil {
		return nil, err
	}

	if len(waitForClockPaths) == 0 {
		return nil, nil // no waitforclock.txt files found
	}

	buildPackages := buildPackageMapFromFlags(cfg)

	contents := make(map[string]bool)
	for _, p := range waitForClockPaths {
		pkg := strings.TrimSuffix(strings.TrimPrefix(p.path, "waitforclock/"), "/waitforclock.txt")
		if !buildPackages[pkg] {
			log.Printf("WARNING: waitforclock.txt file %s does not match any specified package (%s)", pkg, cfg.Packages)
			continue
		}
		packageConfigFiles[pkg] = append(packageConfigFiles[pkg], packageConfigFile{
			kind:         "wait for clock synchronization before start",
			path:         p.path,
			lastModified: p.modTime,
		})

		contents[pkg] = true
	}

	return contents, nil
}

type countingWriter int64

func (cw *countingWriter) Write(p []byte) (n int, err error) {
	*cw += countingWriter(len(p))
	return len(p), nil
}

func (p *Pack) writeBootFile(bootfilename, mbrfilename string) error {
	f, err := os.Create(bootfilename)
	if err != nil {
		return err
	}
	defer f.Close()
	if err := p.writeBoot(f, mbrfilename); err != nil {
		return err
	}
	return f.Close()
}

func writeRootFile(filename string, root *FileInfo) error {
	f, err := os.Create(filename)
	if err != nil {
		return err
	}
	defer f.Close()
	if err := writeRoot(f, root); err != nil {
		return err
	}
	return f.Close()
}

func partitionPath(base, num string) string {
	if strings.HasPrefix(base, "/dev/mmcblk") ||
		strings.HasPrefix(base, "/dev/loop") {
		return base + "p" + num
	} else if strings.HasPrefix(base, "/dev/disk") ||
		strings.HasPrefix(base, "/dev/rdisk") {
		return base + "s" + num
	}
	return base + num
}

func verifyNotMounted(dev string) error {
	b, err := os.ReadFile("/proc/self/mountinfo")
	if err != nil {
		if os.IsNotExist(err) {
			return nil // platform does not have /proc/self/mountinfo, fall back to not verifying
		}
		return err
	}
	for _, line := range strings.Split(strings.TrimSpace(string(b)), "\n") {
		parts := strings.Split(line, " ")
		if len(parts) < 9 {
			continue
		}
		if strings.HasPrefix(parts[9], dev) {
			return fmt.Errorf("partition %s of device %s is mounted", parts[9], dev)
		}
	}
	return nil
}

func (p *Pack) overwriteDevice(dev string, root *FileInfo, rootDeviceFiles []deviceconfig.RootFile) error {
	if err := verifyNotMounted(dev); err != nil {
		return err
	}
	parttable := "GPT + Hybrid MBR"
	if !p.UseGPT {
		parttable = "no GPT, only MBR"
	}
	log.Printf("partitioning %s (%s)", dev, parttable)

	f, err := p.partition(p.Cfg.InternalCompatibilityFlags.Overwrite)
	if err != nil {
		return err
	}
	defer f.Close()

	if _, err := f.Seek(p.FirstPartitionOffsetSectors*512, io.SeekStart); err != nil {
		return err
	}

	if err := p.writeBoot(f, ""); err != nil {
		return err
	}

	if err := writeMBR(p.FirstPartitionOffsetSectors, &offsetReadSeeker{f, p.FirstPartitionOffsetSectors * 512}, f, p.Partuuid); err != nil {
		return err
	}

	if _, err := f.Seek((p.FirstPartitionOffsetSectors+(100*MB/512))*512, io.SeekStart); err != nil {
		return err
	}

	tmp, err := os.CreateTemp("", "gokr-packer")
	if err != nil {
		return err
	}
	defer os.Remove(tmp.Name())
	defer tmp.Close()

	if err := writeRoot(tmp, root); err != nil {
		return err
	}
	if _, err := tmp.Seek(0, io.SeekStart); err != nil {
		return err
	}

	if _, err := io.Copy(f, tmp); err != nil {
		return err
	}

	if err := p.writeRootDeviceFiles(f, rootDeviceFiles); err != nil {
		return err
	}

	if err := f.Close(); err != nil {
		return err
	}

	fmt.Printf("If your applications need to store persistent data, unplug and re-plug the SD card, then create a file system using e.g.:\n")
	fmt.Printf("\n")
	partition := partitionPath(dev, "4")
	if p.ModifyCmdlineRoot() {
		partition = fmt.Sprintf("/dev/disk/by-partuuid/%s", p.PermUUID())
	} else {
		if target, err := filepath.EvalSymlinks(dev); err == nil {
			partition = partitionPath(target, "4")
		}
	}
	fmt.Printf("\tmkfs.ext4 %s\n", partition)
	fmt.Printf("\n")

	return nil
}

type offsetReadSeeker struct {
	io.ReadSeeker
	offset int64
}

func (ors *offsetReadSeeker) Seek(offset int64, whence int) (int64, error) {
	if whence == io.SeekStart {
		// github.com/gokrazy/internal/fat.Reader only uses io.SeekStart
		return ors.ReadSeeker.Seek(offset+ors.offset, io.SeekStart)
	}
	return ors.ReadSeeker.Seek(offset, whence)
}

<<<<<<< HEAD
func (p *Pack) overwriteFile(filename string, root *FileInfo, rootDeviceFiles []deviceconfig.RootFile, firstPartitionOffsetSectors int64) (bootSize int64, rootSize int64, err error) {
=======
func (p *Pack) overwriteFile(root *FileInfo, rootDeviceFiles []deviceconfig.RootFile) (bootSize int64, rootSize int64, err error) {
>>>>>>> e53ba4e6
	f, err := os.Create(p.Cfg.InternalCompatibilityFlags.Overwrite)
	if err != nil {
		return 0, 0, err
	}

	if err := f.Truncate(int64(p.Cfg.InternalCompatibilityFlags.TargetStorageBytes)); err != nil {
		return 0, 0, err
	}

	if err := p.Partition(f, uint64(p.Cfg.InternalCompatibilityFlags.TargetStorageBytes)); err != nil {
		return 0, 0, err
	}

	if _, err := f.Seek(p.FirstPartitionOffsetSectors*512, io.SeekStart); err != nil {
		return 0, 0, err
	}
	var bs countingWriter
	if err := p.writeBoot(io.MultiWriter(f, &bs), ""); err != nil {
		return 0, 0, err
	}

	if err := writeMBR(p.FirstPartitionOffsetSectors, &offsetReadSeeker{f, p.FirstPartitionOffsetSectors * 512}, f, p.Partuuid); err != nil {
		return 0, 0, err
	}

	if _, err := f.Seek(p.FirstPartitionOffsetSectors*512+100*MB, io.SeekStart); err != nil {
		return 0, 0, err
	}

	tmp, err := os.CreateTemp("", "gokr-packer")
	if err != nil {
		return 0, 0, err
	}
	defer os.Remove(tmp.Name())
	defer tmp.Close()

	if err := writeRoot(tmp, root); err != nil {
		return 0, 0, err
	}
	if _, err := tmp.Seek(0, io.SeekStart); err != nil {
		return 0, 0, err
	}

	var rs countingWriter
	if _, err := io.Copy(io.MultiWriter(f, &rs), tmp); err != nil {
		return 0, 0, err
	}

	if err := p.writeRootDeviceFiles(f, rootDeviceFiles); err != nil {
		return 0, 0, err
	}

	fmt.Printf("If your applications need to store persistent data, create a file system using e.g.:\n")
	fmt.Printf("\t/sbin/mkfs.ext4 -F -E offset=%v %s %v\n", p.FirstPartitionOffsetSectors*512+1100*MB, p.Cfg.InternalCompatibilityFlags.Overwrite, packer.PermSizeInKB(firstPartitionOffsetSectors, uint64(p.Cfg.InternalCompatibilityFlags.TargetStorageBytes)))
	fmt.Printf("\n")

	return int64(bs), int64(rs), f.Close()
}

type OutputType string

const (
	OutputTypeGaf  OutputType = "gaf"
	OutputTypeFull OutputType = "full"
)

type OutputStruct struct {
	Path string     `json:",omitempty"`
	Type OutputType `json:",omitempty"`
}

type Pack struct {
	packer.Pack

	// FileCfg holds an untouched copy
	// of the config file, as it was read from disk.
	FileCfg *config.Struct
	Cfg     *config.Struct
	Output  *OutputStruct
}

func filterGoEnv(env []string) []string {
	relevant := make([]string, 0, len(env))
	for _, kv := range env {
		if strings.HasPrefix(kv, "GOARCH=") ||
			strings.HasPrefix(kv, "GOOS=") ||
			strings.HasPrefix(kv, "CGO_ENABLED=") {
			relevant = append(relevant, kv)
		}
	}
	sort.Strings(relevant)
	return relevant
}

func (pack *Pack) logic(programName string) error {
	cfg := pack.Cfg
	updateflag.SetUpdate(cfg.InternalCompatibilityFlags.Update)
	tlsflag.SetInsecure(cfg.InternalCompatibilityFlags.Insecure)
	tlsflag.SetUseTLS(cfg.Update.UseTLS)

	if !updateflag.NewInstallation() && cfg.InternalCompatibilityFlags.Overwrite != "" {
		return fmt.Errorf("both -update and -overwrite are specified; use either one, not both")
	}

	var mbrOnlyWithoutGpt bool
	firstPartitionOffsetSectors := deviceconfig.DefaultBootPartitionStartLBA
	var rootDeviceFiles []deviceconfig.RootFile
	if cfg.DeviceType != "" {
		if devcfg, ok := deviceconfig.GetDeviceConfigBySlug(cfg.DeviceType); ok {
			rootDeviceFiles = devcfg.RootDeviceFiles
			mbrOnlyWithoutGpt = devcfg.MBROnlyWithoutGPT
			if devcfg.BootPartitionStartLBA != 0 {
				firstPartitionOffsetSectors = devcfg.BootPartitionStartLBA
			}
		} else {
			return fmt.Errorf("unknown device slug %q", cfg.DeviceType)
		}
	}

	pack.Pack = packer.NewPackForHost(firstPartitionOffsetSectors, cfg.Hostname)

	newInstallation := updateflag.NewInstallation()
	useGPT := newInstallation && !mbrOnlyWithoutGpt

	pack.Pack.UsePartuuid = newInstallation
	pack.Pack.UseGPTPartuuid = useGPT
	pack.Pack.UseGPT = useGPT

	if os.Getenv("GOKR_PACKER_FD") != "" { // partitioning child process
		if _, err := pack.SudoPartition(cfg.InternalCompatibilityFlags.Overwrite); err != nil {
			log.Fatal(err)
		}
		os.Exit(0)
	}

	fmt.Printf("%s %s on GOARCH=%s GOOS=%s\n\n",
		programName,
		version.ReadBrief(),
		runtime.GOARCH,
		runtime.GOOS)

	if cfg.InternalCompatibilityFlags.Update != "" {
		// TODO: fix update URL:
		fmt.Printf("Updating gokrazy installation on http://%s\n\n", cfg.Hostname)
	}

	fmt.Printf("Build target: %s\n", strings.Join(filterGoEnv(packer.Env()), " "))

	buildTimestamp := time.Now().Format(time.RFC3339)
	fmt.Printf("Build timestamp: %s\n", buildTimestamp)

	dnsCheck := make(chan error)
	go func() {
		defer close(dnsCheck)
		host, err := os.Hostname()
		if err != nil {
			dnsCheck <- fmt.Errorf("finding hostname: %v", err)
			return
		}
		if _, err := net.LookupHost(host); err != nil {
			dnsCheck <- err
			return
		}
		dnsCheck <- nil
	}()

	systemCertsPEM, err := systemCertsPEM()
	if err != nil {
		return err
	}

	bindir, err := os.MkdirTemp("", "gokrazy-bins-")
	if err != nil {
		return err
	}
	defer os.RemoveAll(bindir)

	packageBuildFlags, err := findBuildFlagsFiles(cfg)
	if err != nil {
		return err
	}

	packageBuildTags, err := findBuildTagsFiles(cfg)
	if err != nil {
		return err
	}

	flagFileContents, err := findFlagFiles(cfg)
	if err != nil {
		return err
	}

	envFileContents, err := findEnvFiles(cfg)
	if err != nil {
		return err
	}

	dontStart, err := findDontStart(cfg)
	if err != nil {
		return err
	}

	waitForClock, err := findWaitForClock(cfg)
	if err != nil {
		return err
	}

	args := cfg.Packages
	fmt.Printf("Building %d Go packages:\n\n", len(args))
	for _, pkg := range args {
		fmt.Printf("  %s\n", pkg)
		for _, configFile := range packageConfigFiles[pkg] {
			fmt.Printf("    will %s\n",
				configFile.kind)
			fmt.Printf("      from %s\n",
				configFile.path)
			fmt.Printf("      last modified: %s (%s ago)\n",
				configFile.lastModified.Format(time.RFC3339),
				time.Since(configFile.lastModified).Round(1*time.Second))
		}
		fmt.Printf("\n")
	}

	pkgs := append([]string{}, cfg.GokrazyPackagesOrDefault()...)
	pkgs = append(pkgs, cfg.Packages...)
	pkgs = append(pkgs, packer.InitDeps(cfg.InternalCompatibilityFlags.InitPkg)...)
	noBuildPkgs := []string{
		cfg.KernelPackageOrDefault(),
	}
	if fw := cfg.FirmwarePackageOrDefault(); fw != "" {
		noBuildPkgs = append(noBuildPkgs, fw)
	}
	if e := cfg.EEPROMPackageOrDefault(); e != "" {
		noBuildPkgs = append(noBuildPkgs, e)
	}
	// Ensure all build processes use umask 022. Programs like ntp which do
	// privilege separation need the o+x bit.
	syscall.Umask(0022)
	buildEnv := &packer.BuildEnv{
		BuildDir: packer.BuildDirOrMigrate,
	}
	if err := buildEnv.Build(bindir, pkgs, packageBuildFlags, packageBuildTags, noBuildPkgs); err != nil {
		return err
	}

	fmt.Println()

	if err := pack.validateTargetArchMatchesKernel(); err != nil {
		return err
	}

	root, err := findBins(cfg, buildEnv, bindir)
	if err != nil {
		return err
	}

	packageConfigFiles = make(map[string][]packageConfigFile)

	extraFiles, err := FindExtraFiles(cfg)
	if err != nil {
		return err
	}
	for _, packageExtraFiles := range extraFiles {
		for _, ef := range packageExtraFiles {
			for _, de := range ef.Dirents {
				if de.Filename != "perm" {
					continue
				}
				return fmt.Errorf("invalid ExtraFilePaths or ExtraFileContents: cannot write extra files to user-controlled /perm partition")
			}
		}
	}

	if len(packageConfigFiles) > 0 {
		fmt.Printf("Including extra files for Go packages:\n\n")
		for _, pkg := range args {
			if len(packageConfigFiles[pkg]) == 0 {
				continue
			}
			fmt.Printf("  %s\n", pkg)
			for _, configFile := range packageConfigFiles[pkg] {
				fmt.Printf("    will %s\n",
					configFile.kind)
				fmt.Printf("      from %s\n",
					configFile.path)
				fmt.Printf("      last modified: %s (%s ago)\n",
					configFile.lastModified.Format(time.RFC3339),
					time.Since(configFile.lastModified).Round(1*time.Second))
			}
			fmt.Printf("\n")
		}
	}

	if cfg.InternalCompatibilityFlags.InitPkg == "" {
		gokrazyInit := &gokrazyInit{
			root:             root,
			flagFileContents: flagFileContents,
			envFileContents:  envFileContents,
			buildTimestamp:   buildTimestamp,
			dontStart:        dontStart,
			waitForClock:     waitForClock,
		}
		if cfg.InternalCompatibilityFlags.OverwriteInit != "" {
			return gokrazyInit.dump(cfg.InternalCompatibilityFlags.OverwriteInit)
		}

		tmpdir, err := gokrazyInit.build()
		if err != nil {
			return err
		}
		defer os.RemoveAll(tmpdir)

		initPath := filepath.Join(tmpdir, "init")

		fileIsELFOrFatal(initPath)

		gokrazy := root.mustFindDirent("gokrazy")
		gokrazy.Dirents = append(gokrazy.Dirents, &FileInfo{
			Filename: "init",
			FromHost: initPath,
		})
	}

	defaultPassword, updateHostname := updateflag.GetUpdateTarget(cfg.Hostname)
	update, err := cfg.Update.WithFallbackToHostSpecific(cfg.Hostname)
	if err != nil {
		return err
	}

	if update.HTTPPort == "" {
		update.HTTPPort = "80"
	}

	if update.HTTPSPort == "" {
		update.HTTPSPort = "443"
	}

	if update.Hostname == "" {
		update.Hostname = updateHostname
	}

	if update.HTTPPassword == "" && !update.NoPassword {
		pw, err := ensurePasswordFileExists(updateHostname, defaultPassword)
		if err != nil {
			return err
		}
		update.HTTPPassword = pw
	}

	for _, dir := range []string{"dev", "etc", "proc", "sys", "tmp", "perm", "lib", "run", "mnt"} {
		root.Dirents = append(root.Dirents, &FileInfo{
			Filename: dir,
		})
	}

	root.Dirents = append(root.Dirents, &FileInfo{
		Filename:    "var",
		SymlinkDest: "/perm/var",
	})

	mnt := root.mustFindDirent("mnt")
	for _, md := range cfg.MountDevices {
		if !strings.HasPrefix(md.Target, "/mnt/") {
			continue
		}
		rest := strings.TrimPrefix(md.Target, "/mnt/")
		rest = strings.TrimSuffix(rest, "/")
		if strings.Contains(rest, "/") {
			continue
		}
		mnt.Dirents = append(mnt.Dirents, &FileInfo{
			Filename: rest,
		})
	}

	// include lib/modules from kernelPackage dir, if present
	kernelDir, err := packer.PackageDir(cfg.KernelPackageOrDefault())
	if err != nil {
		return err
	}
	modulesDir := filepath.Join(kernelDir, "lib", "modules")
	if _, err := os.Stat(modulesDir); err == nil {
		fmt.Printf("Including loadable kernel modules from:\n%s\n", modulesDir)
		modules := &FileInfo{
			Filename: "modules",
		}
		_, err := addToFileInfo(modules, modulesDir)
		if err != nil {
			return err
		}
		lib := root.mustFindDirent("lib")
		lib.Dirents = append(lib.Dirents, modules)
	}

	etc := root.mustFindDirent("etc")
	tmpdir, err := os.MkdirTemp("", "gokrazy")
	if err != nil {
		return err
	}
	defer os.RemoveAll(tmpdir)
	hostLocaltime, err := hostLocaltime(tmpdir)
	if err != nil {
		return err
	}
	if hostLocaltime != "" {
		etc.Dirents = append(etc.Dirents, &FileInfo{
			Filename: "localtime",
			FromHost: hostLocaltime,
		})
	}
	etc.Dirents = append(etc.Dirents, &FileInfo{
		Filename:    "resolv.conf",
		SymlinkDest: "/tmp/resolv.conf",
	})
	etc.Dirents = append(etc.Dirents, &FileInfo{
		Filename: "hosts",
		FromLiteral: `127.0.0.1 localhost
::1 localhost
`,
	})
	etc.Dirents = append(etc.Dirents, &FileInfo{
		Filename:    "hostname",
		FromLiteral: cfg.Hostname,
	})

	ssl := &FileInfo{Filename: "ssl"}
	ssl.Dirents = append(ssl.Dirents, &FileInfo{
		Filename:    "ca-bundle.pem",
		FromLiteral: systemCertsPEM,
	})

	schema := "http"
	if update.CertPEM == "" || update.KeyPEM == "" {
		deployCertFile, deployKeyFile, err := getCertificate(cfg)
		if err != nil {
			return err
		}

		if deployCertFile != "" {
			b, err := os.ReadFile(deployCertFile)
			if err != nil {
				return err
			}
			update.CertPEM = strings.TrimSpace(string(b))

			b, err = os.ReadFile(deployKeyFile)
			if err != nil {
				return err
			}
			update.KeyPEM = strings.TrimSpace(string(b))
		}
	}
	if update.CertPEM != "" && update.KeyPEM != "" {
		// User requested TLS
		if tlsflag.Insecure() {
			// If -insecure is specified, use http instead of https to make the
			// process of updating to non-empty -tls= a bit smoother.
		} else {
			schema = "https"
		}

		ssl.Dirents = append(ssl.Dirents, &FileInfo{
			Filename:    "gokrazy-web.pem",
			FromLiteral: update.CertPEM,
		})
		ssl.Dirents = append(ssl.Dirents, &FileInfo{
			Filename:    "gokrazy-web.key.pem",
			FromLiteral: update.KeyPEM,
		})
	}

	etc.Dirents = append(etc.Dirents, ssl)

	if !update.NoPassword {
		etc.Dirents = append(etc.Dirents, &FileInfo{
			Filename:    "gokr-pw.txt",
			Mode:        0400,
			FromLiteral: update.HTTPPassword,
		})
	}

	etc.Dirents = append(etc.Dirents, &FileInfo{
		Filename:    "http-port.txt",
		FromLiteral: update.HTTPPort,
	})

	etc.Dirents = append(etc.Dirents, &FileInfo{
		Filename:    "https-port.txt",
		FromLiteral: update.HTTPSPort,
	})

	// GenerateSBOM() must be provided with a cfg
	// that hasn't been modified by gok at runtime,
	// as the SBOM should reflect what’s going into gokrazy,
	// not its internal implementation details
	// (i.e.  cfg.InternalCompatibilityFlags untouched).
	sbom, _, err := GenerateSBOM(pack.FileCfg)
	if err != nil {
		return err
	}

	etcGokrazy := &FileInfo{Filename: "gokrazy"}
	etcGokrazy.Dirents = append(etcGokrazy.Dirents, &FileInfo{
		Filename:    "sbom.json",
		FromLiteral: string(sbom),
	})
	mountdevices, err := json.Marshal(cfg.MountDevices)
	if err != nil {
		return err
	}
	etcGokrazy.Dirents = append(etcGokrazy.Dirents, &FileInfo{
		Filename:    "mountdevices.json",
		FromLiteral: string(mountdevices),
	})
	etc.Dirents = append(etc.Dirents, etcGokrazy)

	empty := &FileInfo{Filename: ""}
	if paths := getDuplication(root, empty); len(paths) > 0 {
		return fmt.Errorf("root file system contains duplicate files: your config contains multiple packages that install %s", paths)
	}

	for pkg1, fs := range extraFiles {
		for _, fs1 := range fs {
			// check against root fs
			if paths := getDuplication(root, fs1); len(paths) > 0 {
				return fmt.Errorf("extra files of package %s collides with root file system: %v", pkg1, paths)
			}

			// check against other packages
			for pkg2, fs := range extraFiles {
				for _, fs2 := range fs {
					if pkg1 == pkg2 {
						continue
					}

					if paths := getDuplication(fs1, fs2); len(paths) > 0 {
						return fmt.Errorf("extra files of package %s collides with package %s: %v", pkg1, pkg2, paths)
					}
				}
			}

			// add extra files to rootfs
			if err := root.combine(fs1); err != nil {
				return fmt.Errorf("failed to add extra files from package %s: %v", pkg1, err)
			}
		}
	}

	var (
		updateHttpClient         *http.Client
		foundMatchingCertificate bool
		updateBaseUrl            *url.URL
		target                   *updater.Target
	)

	if !updateflag.NewInstallation() {
		updateBaseUrl, err = updateflag.BaseURL(update.HTTPPort, update.HTTPSPort, schema, update.Hostname, update.HTTPPassword)
		if err != nil {
			return err
		}

		updateHttpClient, foundMatchingCertificate, err = httpclient.GetTLSHttpClientByTLSFlag(tlsflag.GetUseTLS(), tlsflag.GetInsecure(), updateBaseUrl)
		if err != nil {
			return fmt.Errorf("getting http client by tls flag: %v", err)
		}
		done := measure.Interactively("probing https")
		remoteScheme, err := httpclient.GetRemoteScheme(updateBaseUrl)
		done("")
		if remoteScheme == "https" && !tlsflag.Insecure() {
			updateBaseUrl.Scheme = "https"
			updateflag.SetUpdate(updateBaseUrl.String())
		}

		if updateBaseUrl.Scheme != "https" && foundMatchingCertificate {
			fmt.Printf("\n")
			fmt.Printf("!!!WARNING!!! Possible SSL-Stripping detected!\n")
			fmt.Printf("Found certificate for hostname in your client configuration but the host does not offer https!\n")
			fmt.Printf("\n")
			if !tlsflag.Insecure() {
				log.Fatalf("update canceled: TLS certificate found, but negotiating a TLS connection with the target failed")
			}
			fmt.Printf("Proceeding anyway as requested (--insecure).\n")
		}

		// Opt out of PARTUUID= for updating until we can check the remote
		// userland version is new enough to understand how to set the active
		// root partition when PARTUUID= is in use.
		if err != nil {
			return err
		}
		updateBaseUrl.Path = "/"

		target, err = updater.NewTarget(updateBaseUrl.String(), updateHttpClient)
		if err != nil {
			return fmt.Errorf("checking target partuuid support: %v", err)
		}
		pack.UsePartuuid = target.Supports("partuuid")
		pack.UseGPTPartuuid = target.Supports("gpt")
		pack.UseGPT = target.Supports("gpt")
		pack.ExistingEEPROM = target.InstalledEEPROM()
	}
	fmt.Printf("\n")
	fmt.Printf("Feature summary:\n")
	fmt.Printf("  use GPT: %v\n", pack.UseGPT)
	fmt.Printf("  use PARTUUID: %v\n", pack.UsePartuuid)
	fmt.Printf("  use GPT PARTUUID: %v\n", pack.UseGPTPartuuid)

	// Determine where to write the boot and root images to.
	var (
		isDev                    bool
		tmpBoot, tmpRoot, tmpMBR *os.File
		bootSize, rootSize       int64
	)
	switch {
	case cfg.InternalCompatibilityFlags.Overwrite != "" ||
		(pack.Output != nil && pack.Output.Type == OutputTypeFull && pack.Output.Path != ""):

		st, err := os.Stat(cfg.InternalCompatibilityFlags.Overwrite)
		if err != nil && !os.IsNotExist(err) {
			return err
		}

		isDev = err == nil && st.Mode()&os.ModeDevice == os.ModeDevice

		if isDev {
			if err := pack.overwriteDevice(cfg.InternalCompatibilityFlags.Overwrite, root, rootDeviceFiles); err != nil {
				return err
			}
			fmt.Printf("To boot gokrazy, plug the SD card into a supported device (see https://gokrazy.org/platforms/)\n")
			fmt.Printf("\n")
		} else {
			lower := 1200*MB + int(firstPartitionOffsetSectors)

			if cfg.InternalCompatibilityFlags.TargetStorageBytes == 0 {
				return fmt.Errorf("--target_storage_bytes is required (e.g. --target_storage_bytes=%d) when using overwrite with a file", lower)
			}
			if cfg.InternalCompatibilityFlags.TargetStorageBytes%512 != 0 {
				return fmt.Errorf("--target_storage_bytes must be a multiple of 512 (sector size), use e.g. %d", lower)
			}
			if cfg.InternalCompatibilityFlags.TargetStorageBytes < lower {
				return fmt.Errorf("--target_storage_bytes must be at least %d (for boot + 2 root file systems + 100 MB /perm)", lower)
			}

<<<<<<< HEAD
			bootSize, rootSize, err = pack.overwriteFile(cfg.InternalCompatibilityFlags.Overwrite, root, rootDeviceFiles, firstPartitionOffsetSectors)
=======
			bootSize, rootSize, err = pack.overwriteFile(root, rootDeviceFiles)
>>>>>>> e53ba4e6
			if err != nil {
				return err
			}

			fmt.Printf("To boot gokrazy, copy %s to an SD card and plug it into a supported device (see https://gokrazy.org/platforms/)\n", cfg.InternalCompatibilityFlags.Overwrite)
			fmt.Printf("\n")
		}

	case pack.Output != nil && pack.Output.Type == OutputTypeGaf && pack.Output.Path != "":
		if err := pack.overwriteGaf(root); err != nil {
			return err
		}

	default:
		if cfg.InternalCompatibilityFlags.OverwriteBoot != "" {
			mbrfn := cfg.InternalCompatibilityFlags.OverwriteMBR
			if cfg.InternalCompatibilityFlags.OverwriteMBR == "" {
				tmpMBR, err = os.CreateTemp("", "gokrazy")
				if err != nil {
					return err
				}
				defer os.Remove(tmpMBR.Name())
				mbrfn = tmpMBR.Name()
			}
			if err := pack.writeBootFile(cfg.InternalCompatibilityFlags.OverwriteBoot, mbrfn); err != nil {
				return err
			}
		}

		if cfg.InternalCompatibilityFlags.OverwriteRoot != "" {
			if err := writeRootFile(cfg.InternalCompatibilityFlags.OverwriteRoot, root); err != nil {
				return err
			}
		}

		if cfg.InternalCompatibilityFlags.OverwriteBoot == "" && cfg.InternalCompatibilityFlags.OverwriteRoot == "" {
			tmpMBR, err = os.CreateTemp("", "gokrazy")
			if err != nil {
				return err
			}
			defer os.Remove(tmpMBR.Name())

			tmpBoot, err = os.CreateTemp("", "gokrazy")
			if err != nil {
				return err
			}
			defer os.Remove(tmpBoot.Name())

			if err := pack.writeBoot(tmpBoot, tmpMBR.Name()); err != nil {
				return err
			}

			tmpRoot, err = os.CreateTemp("", "gokrazy")
			if err != nil {
				return err
			}
			defer os.Remove(tmpRoot.Name())

			if err := writeRoot(tmpRoot, root); err != nil {
				return err
			}
		}
	}

	fmt.Printf("\nBuild complete!\n")

	hostPort := update.Hostname
	if hostPort == "" {
		hostPort = cfg.Hostname
	}
	if schema == "http" && update.HTTPPort != "80" {
		hostPort = fmt.Sprintf("%s:%s", hostPort, update.HTTPPort)
	}
	if schema == "https" && update.HTTPSPort != "443" {
		hostPort = fmt.Sprintf("%s:%s", hostPort, update.HTTPSPort)
	}

	fmt.Printf("\nTo interact with the device, gokrazy provides a web interface reachable at:\n")
	fmt.Printf("\n")
	fmt.Printf("\t%s://gokrazy:%s@%s/\n", schema, update.HTTPPassword, hostPort)
	fmt.Printf("\n")
	fmt.Printf("In addition, the following Linux consoles are set up:\n")
	fmt.Printf("\n")
	if cfg.SerialConsoleOrDefault() != "disabled" {
		fmt.Printf("\t1. foreground Linux console on the serial port (115200n8, pin 6, 8, 10 for GND, TX, RX), accepting input\n")
		fmt.Printf("\t2. secondary Linux framebuffer console on HDMI; shows Linux kernel message but no init system messages\n")
	} else {
		fmt.Printf("\t1. foreground Linux framebuffer console on HDMI\n")
	}

	if cfg.SerialConsoleOrDefault() != "disabled" {
		fmt.Printf("\n")
		fmt.Printf("Use -serial_console=disabled to make gokrazy not touch the serial port,\nand instead make the framebuffer console on HDMI the foreground console\n")
	}
	fmt.Printf("\n")
	if schema == "https" {
		certObj, err := getCertificateFromString(update.CertPEM)
		if err != nil {
			return fmt.Errorf("error loading certificate: %v", err)
		} else {
			fmt.Printf("\n")
			fmt.Printf("The TLS Certificate of the gokrazy web interface is located under\n")
			fmt.Printf("\t%s\n", cfg.Meta.Path)
			fmt.Printf("The fingerprint of the Certificate is\n")
			fmt.Printf("\t%x\n", getCertificateFingerprintSHA1(certObj))
			fmt.Printf("The certificate is valid until\n")
			fmt.Printf("\t%s\n", certObj.NotAfter.String())
			fmt.Printf("Please verify the certificate, before adding an exception to your browser!\n")
		}
	}

	if err := <-dnsCheck; err != nil {
		fmt.Printf("\nWARNING: if the above URL does not work, perhaps name resolution (DNS) is broken\n")
		fmt.Printf("in your local network? Resolving your hostname failed: %v\n", err)
		fmt.Printf("Did you maybe configure a DNS server other than your router?\n\n")
	}

	if updateflag.NewInstallation() {
		return nil
	}

	// Determine where to read the boot, root and MBR images from.
	var rootReader, bootReader, mbrReader io.Reader
	switch {
	case cfg.InternalCompatibilityFlags.Overwrite != "":
		if isDev {
			bootFile, err := os.Open(cfg.InternalCompatibilityFlags.Overwrite + "1")
			if err != nil {
				return err
			}
			bootReader = bootFile
			rootFile, err := os.Open(cfg.InternalCompatibilityFlags.Overwrite + "2")
			if err != nil {
				return err
			}
			rootReader = rootFile
		} else {
			bootFile, err := os.Open(cfg.InternalCompatibilityFlags.Overwrite)
			if err != nil {
				return err
			}
			if _, err := bootFile.Seek(firstPartitionOffsetSectors*512, io.SeekStart); err != nil {
				return err
			}
			bootReader = &io.LimitedReader{
				R: bootFile,
				N: bootSize,
			}

			rootFile, err := os.Open(cfg.InternalCompatibilityFlags.Overwrite)
			if err != nil {
				return err
			}
			if _, err := rootFile.Seek(firstPartitionOffsetSectors*512+100*MB, io.SeekStart); err != nil {
				return err
			}
			rootReader = &io.LimitedReader{
				R: rootFile,
				N: rootSize,
			}
		}
		mbrFile, err := os.Open(cfg.InternalCompatibilityFlags.Overwrite)
		if err != nil {
			return err
		}
		mbrReader = &io.LimitedReader{
			R: mbrFile,
			N: 446,
		}

	default:
		if cfg.InternalCompatibilityFlags.OverwriteBoot != "" {
			bootFile, err := os.Open(cfg.InternalCompatibilityFlags.OverwriteBoot)
			if err != nil {
				return err
			}
			bootReader = bootFile
			if cfg.InternalCompatibilityFlags.OverwriteMBR != "" {
				mbrFile, err := os.Open(cfg.InternalCompatibilityFlags.OverwriteMBR)
				if err != nil {
					return err
				}
				mbrReader = mbrFile
			} else {
				if _, err := tmpMBR.Seek(0, io.SeekStart); err != nil {
					return err
				}
				mbrReader = tmpMBR
			}
		}

		if cfg.InternalCompatibilityFlags.OverwriteRoot != "" {
			rootFile, err := os.Open(cfg.InternalCompatibilityFlags.OverwriteRoot)
			if err != nil {
				return err
			}
			rootReader = rootFile
		}

		if cfg.InternalCompatibilityFlags.OverwriteBoot == "" && cfg.InternalCompatibilityFlags.OverwriteRoot == "" {
			if _, err := tmpBoot.Seek(0, io.SeekStart); err != nil {
				return err
			}
			bootReader = tmpBoot

			if _, err := tmpMBR.Seek(0, io.SeekStart); err != nil {
				return err
			}
			mbrReader = tmpMBR

			if _, err := tmpRoot.Seek(0, io.SeekStart); err != nil {
				return err
			}
			rootReader = tmpRoot
		}
	}

	updateBaseUrl.Path = "/"
	fmt.Printf("Updating %s\n", updateBaseUrl.String())

	progctx, canc := context.WithCancel(context.Background())
	defer canc()
	prog := &progress.Reporter{}
	go prog.Report(progctx)

	// Start with the root file system because writing to the non-active
	// partition cannot break the currently running system.
	if err := updateWithProgress(prog, rootReader, target, "root file system", "root"); err != nil {
		return err
	}

	for _, rootDeviceFile := range rootDeviceFiles {
		f, err := os.Open(filepath.Join(kernelDir, rootDeviceFile.Name))
		if err != nil {
			return err
		}

		if err := updateWithProgress(
			prog, f, target, fmt.Sprintf("root device file %s", rootDeviceFile.Name),
			filepath.Join("device-specific", rootDeviceFile.Name),
		); err != nil {
			if errors.Is(err, updater.ErrUpdateHandlerNotImplemented) {
				log.Printf("target does not support updating device file %s yet, ignoring", rootDeviceFile.Name)
				continue
			}
			return err
		}
	}

	if err := updateWithProgress(prog, bootReader, target, "boot file system", "boot"); err != nil {
		return err
	}

	if err := target.StreamTo("mbr", mbrReader); err != nil {
		if err == updater.ErrUpdateHandlerNotImplemented {
			log.Printf("target does not support updating MBR yet, ignoring")
		} else {
			return fmt.Errorf("updating MBR: %v", err)
		}
	}

	if cfg.InternalCompatibilityFlags.Testboot {
		if err := target.Testboot(); err != nil {
			return fmt.Errorf("enable testboot of non-active partition: %v", err)
		}
	} else {
		if err := target.Switch(); err != nil {
			return fmt.Errorf("switching to non-active partition: %v", err)
		}
	}

	// Stop progress reporting to not mess up the following logs output.
	canc()

	fmt.Printf("Triggering reboot\n")
	if err := target.Reboot(); err != nil {
		if errors.Is(err, syscall.ECONNRESET) {
			fmt.Printf("ignoring reboot error: %v\n", err)
		} else {
			return fmt.Errorf("reboot: %v", err)
		}
	}

	const polltimeout = 5 * time.Minute
	fmt.Printf("Updated, waiting %v for the device to become reachable (cancel with Ctrl-C any time)\n", polltimeout)

	pollctx, canc := context.WithTimeout(context.Background(), polltimeout)
	defer canc()
	for {
		if err := pollctx.Err(); err != nil {
			return fmt.Errorf("device did not become healthy after update (%v)", err)
		}
		if err := pollUpdated1(pollctx, updateHttpClient, updateBaseUrl.String(), buildTimestamp); err != nil {
			log.Printf("device not yet reachable: %v", err)
			time.Sleep(1 * time.Second)
			continue
		}

		fmt.Printf("Device ready to use!\n")
		break
	}

	return nil
}

// kernelGoarch returns the GOARCH value that corresponds to the provided
// vmlinuz header. It returns one of "arm64", "arm", "amd64", or the empty
// string if not detected.
func kernelGoarch(hdr []byte) string {
	// Some constants from the file(1) command's magic.
	const (
		// 32-bit arm: https://github.com/file/file/blob/65be1904/magic/Magdir/linux#L238-L241
		arm32Magic       = 0x016f2818
		arm32MagicOffset = 0x24
		// 64-bit arm: https://github.com/file/file/blob/65be1904/magic/Magdir/linux#L253-L254
		arm64Magic       = 0x644d5241
		arm64MagicOffset = 0x38
		// x86: https://github.com/file/file/blob/65be1904/magic/Magdir/linux#L137-L152
		x86Magic       = 0xaa55
		x86MagicOffset = 0x1fe
	)
	if len(hdr) >= arm64MagicOffset+4 && binary.LittleEndian.Uint32(hdr[arm64MagicOffset:]) == arm64Magic {
		return "arm64"
	}
	if len(hdr) >= arm64MagicOffset+4 && binary.LittleEndian.Uint32(hdr[arm32MagicOffset:]) == arm32Magic {
		return "arm"
	}
	if len(hdr) >= arm64MagicOffset+2 && binary.LittleEndian.Uint16(hdr[x86MagicOffset:]) == x86Magic {
		return "amd64" // we'll assume 386 is unsupported
	}
	return ""
}

// validateTargetArchMatchesKernel validates that the packer.TargetArch
// corresponds to the kernel's architecture.
//
// See https://github.com/gokrazy/gokrazy/issues/191 for background. Maybe the
// TargetArch will become automatic in the future but for now this is a safety
// net to prevent people from bricking their appliances with the wrong userspace
// architecture.
func (pack *Pack) validateTargetArchMatchesKernel() error {
	cfg := pack.Cfg
	kernelDir, err := packer.PackageDir(cfg.KernelPackageOrDefault())
	if err != nil {
		return err
	}
	kernelPath := filepath.Join(kernelDir, "vmlinuz")
	k, err := os.Open(kernelPath)
	if err != nil {
		return err
	}
	defer k.Close()
	hdr := make([]byte, 1<<10) // plenty
	if _, err := io.ReadFull(k, hdr); err != nil {
		return err
	}
	kernelArch := kernelGoarch(hdr)
	if kernelArch == "" {
		return fmt.Errorf("kernel %v architecture in %s not detected", cfg.KernelPackageOrDefault(), kernelPath)
	}
	targetArch := packer.TargetArch()
	if kernelArch != targetArch {
		return fmt.Errorf("target architecture %q (GOARCH) doesn't match the %s kernel type %q",
			targetArch,
			cfg.KernelPackageOrDefault(),
			kernelArch)
	}
	return nil
}

func updateWithProgress(prog *progress.Reporter, reader io.Reader, target *updater.Target, logStr string, stream string) error {
	start := time.Now()
	prog.SetStatus(fmt.Sprintf("update %s", logStr))
	prog.SetTotal(0)

	if stater, ok := reader.(interface{ Stat() (os.FileInfo, error) }); ok {
		if st, err := stater.Stat(); err == nil {
			prog.SetTotal(uint64(st.Size()))
		}
	}
	if err := target.StreamTo(stream, io.TeeReader(reader, &progress.Writer{})); err != nil {
		return fmt.Errorf("updating %s: %w", logStr, err)
	}
	duration := time.Since(start)
	transferred := progress.Reset()
	fmt.Printf("\rTransferred %s (%s) at %.2f MiB/s (total: %v)\n",
		logStr,
		humanize.Bytes(transferred),
		float64(transferred)/duration.Seconds()/1024/1024,
		duration.Round(time.Second))

	return nil
}

func (pack *Pack) Main(programName string) {
	if err := pack.logic(programName); err != nil {
		log.Fatal(err)
	}
}

func PerPackageConfigForMigration(cfg *config.Struct) (map[string]config.PackageConfig, error) {
	packageBuildFlags, err := findBuildFlagsFiles(cfg)
	if err != nil {
		return nil, err
	}

	packageBuildTags, err := findBuildTagsFiles(cfg)
	if err != nil {
		return nil, err
	}

	flagFileContents, err := findFlagFiles(cfg)
	if err != nil {
		return nil, err
	}

	envFileContents, err := findEnvFiles(cfg)
	if err != nil {
		return nil, err
	}

	dontStart, err := findDontStart(cfg)
	if err != nil {
		return nil, err
	}

	waitForClock, err := findWaitForClock(cfg)
	if err != nil {
		return nil, err
	}

	result := make(map[string]config.PackageConfig)

	for importPath, buildFlags := range packageBuildFlags {
		pc := result[importPath]
		pc.GoBuildFlags = buildFlags
		result[importPath] = pc
	}

	for importPath, buildTags := range packageBuildTags {
		pc := result[importPath]
		pc.GoBuildTags = buildTags
		result[importPath] = pc
	}

	for importPath, flags := range flagFileContents {
		pc := result[importPath]
		pc.CommandLineFlags = flags
		result[importPath] = pc
	}

	for importPath, env := range envFileContents {
		pc := result[importPath]
		pc.Environment = env
		result[importPath] = pc
	}

	for importPath, dontStart := range dontStart {
		pc := result[importPath]
		pc.DontStart = dontStart
		result[importPath] = pc
	}

	for importPath, waitForClock := range waitForClock {
		pc := result[importPath]
		pc.WaitForClock = waitForClock
		result[importPath] = pc
	}

	for _, importPath := range cfg.Packages {
		dir := filepath.Join("extrafiles", importPath)
		if _, err := os.Stat(dir); err == nil {
			pc := result[importPath]
			pc.ExtraFilePaths = map[string]string{"/": dir}
			result[importPath] = pc
		}
	}

	return result, nil
}<|MERGE_RESOLUTION|>--- conflicted
+++ resolved
@@ -910,11 +910,7 @@
 	return ors.ReadSeeker.Seek(offset, whence)
 }
 
-<<<<<<< HEAD
-func (p *Pack) overwriteFile(filename string, root *FileInfo, rootDeviceFiles []deviceconfig.RootFile, firstPartitionOffsetSectors int64) (bootSize int64, rootSize int64, err error) {
-=======
-func (p *Pack) overwriteFile(root *FileInfo, rootDeviceFiles []deviceconfig.RootFile) (bootSize int64, rootSize int64, err error) {
->>>>>>> e53ba4e6
+func (p *Pack) overwriteFile(root *FileInfo, rootDeviceFiles []deviceconfig.RootFile, firstPartitionOffsetSectors int64) (bootSize int64, rootSize int64, err error) {
 	f, err := os.Create(p.Cfg.InternalCompatibilityFlags.Overwrite)
 	if err != nil {
 		return 0, 0, err
@@ -1558,11 +1554,7 @@
 				return fmt.Errorf("--target_storage_bytes must be at least %d (for boot + 2 root file systems + 100 MB /perm)", lower)
 			}
 
-<<<<<<< HEAD
-			bootSize, rootSize, err = pack.overwriteFile(cfg.InternalCompatibilityFlags.Overwrite, root, rootDeviceFiles, firstPartitionOffsetSectors)
-=======
-			bootSize, rootSize, err = pack.overwriteFile(root, rootDeviceFiles)
->>>>>>> e53ba4e6
+			bootSize, rootSize, err = pack.overwriteFile(root, rootDeviceFiles, firstPartitionOffsetSectors)
 			if err != nil {
 				return err
 			}
