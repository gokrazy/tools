// gokr-packer compiles and installs the specified Go packages as well
// as the gokrazy Go packages and packs them into an SD card image for
// the Raspberry Pi 3.
package main

import (
	"bufio"
	"context"
	"errors"
	"flag"
	"fmt"
	"io"
	"io/ioutil"
	"log"
	"net"
	"net/http"
	"net/url"
	"os"
	"path/filepath"
	"runtime"
	"runtime/debug"
	"sort"
	"strings"
	"time"

	// Imported so that the go tool will download the repositories
	_ "github.com/gokrazy/gokrazy/empty"

	"github.com/gokrazy/internal/deviceconfig"
	"github.com/gokrazy/internal/httpclient"
	"github.com/gokrazy/internal/humanize"
	"github.com/gokrazy/internal/progress"
	"github.com/gokrazy/internal/updateflag"
	"github.com/gokrazy/tools/internal/measure"
	"github.com/gokrazy/tools/packer"
	"github.com/gokrazy/updater"
)

const MB = 1024 * 1024

var (
	overwrite = flag.String("overwrite",
		"",
		"Destination device (e.g. /dev/sdb) or file (e.g. /tmp/gokrazy.img) to overwrite with a full disk image")

	overwriteBoot = flag.String("overwrite_boot",
		"",
		"Destination partition (e.g. /dev/sdb1) or file (e.g. /tmp/boot.fat) to overwrite with the boot file system")

	overwriteRoot = flag.String("overwrite_root",
		"",
		"Destination partition (e.g. /dev/sdb2) or file (e.g. /tmp/root.squashfs) to overwrite with the root file system")

	overwriteMBR = flag.String("overwrite_mbr",
		"",
		"Destination device (e.g. /dev/sdb) or file (e.g. /tmp/mbr.img) to overwrite the MBR of (only effective if -overwrite_boot is specified, too)")

	overwriteInit = flag.String("overwrite_init",
		"",
		"Destination file (e.g. /tmp/init.go) to overwrite with the generated init source code")

	targetStorageBytes = flag.Int("target_storage_bytes",
		0,
		"Number of bytes which the target storage device (SD card) has. Required for using -overwrite=<file>")

	initPkg = flag.String("init_pkg",
		"",
		"Go package to install as /gokrazy/init instead of the auto-generated one")

	hostname = flag.String("hostname",
		"gokrazy",
		"Host name to set on the target system. Will be sent when acquiring DHCP leases")

	// TODO: Generate unique hostname on bootstrap e.g. gokrazy-<5-10 random characters>?
	useTLS = flag.String("tls",
		"",
		`TLS certificate for the web interface (-tls=<certificate or full chain path>,<private key path>).
Use -tls=self-signed to generate a self-signed RSA4096 certificate using the hostname specified with -hostname. In this case, the certificate and key will be placed in your local config folder (on Linux: ~/.config/gokrazy/<hostname>/).
WARNING: When reusing a hostname, no new certificate will be generated and the stored one will be used.
When updating a running instance, the specified certificate will be used to verify the connection. Otherwise the updater will load the hostname-specific certificate from your local config folder in addition to the system trust store.
You can also create your own certificate-key-pair (e.g. by using https://github.com/FiloSottile/mkcert) and place them into your local config folder.`,
	)

	tlsInsecure = flag.Bool("insecure",
		false,
		"Ignore TLS stripping detection.")

	gokrazyPkgList = flag.String("gokrazy_pkgs",
		strings.Join([]string{
			"github.com/gokrazy/gokrazy/cmd/dhcp",
			"github.com/gokrazy/gokrazy/cmd/ntp",
			"github.com/gokrazy/gokrazy/cmd/randomd",
		}, ","),
		"Comma-separated list of packages installed to /gokrazy/ (boot and system utilities)")

	sudo = flag.String("sudo",
		"auto",
		"Whether to elevate privileges using sudo when required (one of auto, always, never, default auto)")

	httpPort = flag.String("http_port",
		"80",
		"HTTP port for gokrazy to listen on")

	httpsPort = flag.String("https_port",
		"443",
		"HTTPS (TLS) port for gokrazy to listen on")

	testboot = flag.Bool("testboot",
		false,
		"Trigger a testboot instead of switching to the new root partition directly")

	deviceType = flag.String("device_type",
		"",
		`Device type identifier (defined in github.com/gokrazy/internal/deviceconfig) used for applying device-specific modifications to gokrazy.
e.g. -device_type=odroidhc1 to apply MBR changes and device-specific bootloader files for Odroid XU4/HC1/HC2.
Defaults to an empty string.`)
)

var gokrazyPkgs []string

type filePathAndModTime struct {
	path    string
	modTime time.Time
}

func findPackageFiles(fileType string) ([]filePathAndModTime, error) {
	var packageFilePaths []filePathAndModTime
	err := filepath.Walk(fileType, func(path string, info os.FileInfo, err error) error {
		if err != nil {
			return err
		}
		if info != nil && !info.Mode().IsRegular() {
			return nil
		}
		if strings.HasSuffix(path, fmt.Sprintf("/%s.txt", fileType)) {
			packageFilePaths = append(packageFilePaths, filePathAndModTime{
				path:    path,
				modTime: info.ModTime(),
			})
		}
		return nil
	})
	if err != nil {
		if os.IsNotExist(err) {
			return nil, nil // no fileType directory found
		}
	}

	return packageFilePaths, nil
}

type packageConfigFile struct {
	kind         string
	path         string
	lastModified time.Time
}

// packageConfigFiles is a map from package path to packageConfigFile, for constructing output that is keyed per package
var packageConfigFiles = make(map[string][]packageConfigFile)

func buildPackagesFromFlags() map[string]bool {
	buildPackages := make(map[string]bool)
	for _, pkg := range flag.Args() {
		buildPackages[pkg] = true
	}
	for _, pkg := range gokrazyPkgs {
		buildPackages[pkg] = true
	}
	return buildPackages
}

func findFlagFiles() (map[string]string, error) {
	flagFilePaths, err := findPackageFiles("flags")
	if err != nil {
		return nil, err
	}

	if len(flagFilePaths) == 0 {
		return nil, nil // no flags.txt files found
	}

	buildPackages := buildPackagesFromFlags()

	contents := make(map[string]string)
	for _, p := range flagFilePaths {
		pkg := strings.TrimSuffix(strings.TrimPrefix(p.path, "flags/"), "/flags.txt")
		if !buildPackages[pkg] {
			log.Printf("WARNING: flag file %s does not match any specified package (%s)", pkg, flag.Args())
			continue
		}
		packageConfigFiles[pkg] = append(packageConfigFiles[pkg], packageConfigFile{
			kind:         "be started with command-line flags",
			path:         p.path,
			lastModified: p.modTime,
		})

		b, err := ioutil.ReadFile(p.path)
		if err != nil {
			return nil, err
		}
		// NOTE: ideally we would use the full package here, but our init
		// template only deals with base names right now.
		contents[filepath.Base(pkg)] = string(b)
	}

	return contents, nil
}

func findBuildFlagsFiles() (map[string][]string, error) {
	buildFlagsFilePaths, err := findPackageFiles("buildflags")
	if err != nil {
		return nil, err
	}

	if len(buildFlagsFilePaths) == 0 {
		return nil, nil // no flags.txt files found
	}

	buildPackages := buildPackagesFromFlags()

	contents := make(map[string][]string)
	for _, p := range buildFlagsFilePaths {
		pkg := strings.TrimSuffix(strings.TrimPrefix(p.path, "buildflags/"), "/buildflags.txt")
		if !buildPackages[pkg] {
			log.Printf("WARNING: buildflags file %s does not match any specified package (%s)", pkg, flag.Args())
			continue
		}
		packageConfigFiles[pkg] = append(packageConfigFiles[pkg], packageConfigFile{
			kind:         "be compiled with build flags",
			path:         p.path,
			lastModified: p.modTime,
		})

		b, err := ioutil.ReadFile(p.path)
		if err != nil {
			return nil, err
		}

		var buildFlags []string
		sc := bufio.NewScanner(strings.NewReader(string(b)))
		for sc.Scan() {
			if flag := sc.Text(); flag != "" {
				buildFlags = append(buildFlags, flag)
			}
		}

		if err := sc.Err(); err != nil {
			return nil, err
		}

		// use full package path opposed to flags
		contents[pkg] = buildFlags
	}

	return contents, nil
}

func findEnvFiles() (map[string]string, error) {
	buildFlagsFilePaths, err := findPackageFiles("env")
	if err != nil {
		return nil, err
	}

	if len(buildFlagsFilePaths) == 0 {
		return nil, nil // no flags.txt files found
	}

	buildPackages := buildPackagesFromFlags()

	contents := make(map[string]string)
	for _, p := range buildFlagsFilePaths {
		pkg := strings.TrimSuffix(strings.TrimPrefix(p.path, "env/"), "/env.txt")
		if !buildPackages[pkg] {
			log.Printf("WARNING: environment variable file %s does not match any specified package (%s)", pkg, flag.Args())
			continue
		}
		packageConfigFiles[pkg] = append(packageConfigFiles[pkg], packageConfigFile{
			kind:         "be started with environment variables",
			path:         p.path,
			lastModified: p.modTime,
		})

		b, err := ioutil.ReadFile(p.path)
		if err != nil {
			return nil, err
		}
		// NOTE: ideally we would use the full package here, but our init
		// template only deals with base names right now.
		contents[filepath.Base(pkg)] = string(b)
	}

	return contents, nil
}

func addToFileInfo(parent *fileInfo, path string) (error, time.Time) {
	entries, err := os.ReadDir(path)
	if err != nil {
		if os.IsNotExist(err) {
			return nil, time.Time{}
		}
		return err, time.Time{}
	}

	var latestTime time.Time
	for _, entry := range entries {
		// get existing file info
		var fi *fileInfo
		for _, ent := range parent.dirents {
			if ent.filename == entry.Name() {
				fi = ent
				break
			}
		}

		info, err := entry.Info()
		if err != nil {
			return err, time.Time{}
		}

		if latestTime.Before(info.ModTime()) {
			latestTime = info.ModTime()
		}

		// or create if not exist
		if fi == nil {
			fi = &fileInfo{
				filename: entry.Name(),
				mode:     info.Mode(),
			}
			parent.dirents = append(parent.dirents, fi)
		} else {
			// file overwrite is not supported -> return error
			if !entry.IsDir() || fi.fromHost != "" || fi.fromLiteral != "" {
				return fmt.Errorf("file already exists in filesystem: %s", filepath.Join(path, entry.Name())), time.Time{}
			}
		}

		// add content
		if entry.IsDir() {
			err, modTime := addToFileInfo(fi, filepath.Join(path, entry.Name()))
			if err != nil {
				return err, time.Time{}
			}
			if latestTime.Before(modTime) {
				latestTime = modTime
			}
		} else {
			fi.fromHost = filepath.Join(path, entry.Name())
		}
	}

	return nil, latestTime
}

func findExtraFiles() (map[string]*fileInfo, error) {
	buildPackages := buildPackagesFromFlags()
	extraFiles := make(map[string]*fileInfo, len(buildPackages))
	for pkg := range buildPackages {
		path := filepath.Join("extrafiles", pkg)

		fi := new(fileInfo)
		err, latestModTime := addToFileInfo(fi, path)
		if err != nil {
			return nil, err
		}
		if len(fi.dirents) == 0 {
			continue
		}

		packageConfigFiles[pkg] = append(packageConfigFiles[pkg], packageConfigFile{
			kind:         "include extra files in the root file system",
			path:         path,
			lastModified: latestModTime,
		})

		extraFiles[pkg] = fi
	}

	return extraFiles, nil
}

func findDontStart() (map[string]bool, error) {
	dontStartPaths, err := findPackageFiles("dontstart")
	if err != nil {
		return nil, err
	}

	if len(dontStartPaths) == 0 {
		return nil, nil // no dontstart.txt files found
	}

	buildPackages := buildPackagesFromFlags()

	contents := make(map[string]bool)
	for _, p := range dontStartPaths {
		pkg := strings.TrimSuffix(strings.TrimPrefix(p.path, "dontstart/"), "/dontstart.txt")
		if !buildPackages[pkg] {
			log.Printf("WARNING: dontstart.txt file %s does not match any specified package (%s)", pkg, flag.Args())
			continue
		}
		packageConfigFiles[pkg] = append(packageConfigFiles[pkg], packageConfigFile{
			kind:         "not be started at boot",
			path:         p.path,
			lastModified: p.modTime,
		})

		// NOTE: ideally we would use the full package here, but our init
		// template only deals with base names right now.
		contents[filepath.Base(pkg)] = true
	}

	return contents, nil
}

func findWaitForClock() (map[string]bool, error) {
	waitForClockPaths, err := findPackageFiles("waitforclock")
	if err != nil {
		return nil, err
	}

	if len(waitForClockPaths) == 0 {
		return nil, nil // no waitforclock.txt files found
	}

	buildPackages := buildPackagesFromFlags()

	contents := make(map[string]bool)
	for _, p := range waitForClockPaths {
		pkg := strings.TrimSuffix(strings.TrimPrefix(p.path, "waitforclock/"), "/waitforclock.txt")
		if !buildPackages[pkg] {
			log.Printf("WARNING: waitforclock.txt file %s does not match any specified package (%s)", pkg, flag.Args())
			continue
		}
		packageConfigFiles[pkg] = append(packageConfigFiles[pkg], packageConfigFile{
			kind:         "wait for clock synchronization before start",
			path:         p.path,
			lastModified: p.modTime,
		})

		// NOTE: ideally we would use the full package here, but our init
		// template only deals with base names right now.
		contents[filepath.Base(pkg)] = true
	}

	return contents, nil
}

type countingWriter int64

func (cw *countingWriter) Write(p []byte) (n int, err error) {
	*cw += countingWriter(len(p))
	return len(p), nil
}

func (p *pack) writeBootFile(bootfilename, mbrfilename string) error {
	f, err := os.Create(bootfilename)
	if err != nil {
		return err
	}
	defer f.Close()
	if err := p.writeBoot(f, mbrfilename); err != nil {
		return err
	}
	return f.Close()
}

func writeRootFile(filename string, root *fileInfo) error {
	f, err := os.Create(filename)
	if err != nil {
		return err
	}
	defer f.Close()
	if err := writeRoot(f, root); err != nil {
		return err
	}
	return f.Close()
}

func partitionPath(base, num string) string {
	if strings.HasPrefix(base, "/dev/mmcblk") ||
		strings.HasPrefix(base, "/dev/loop") {
		return base + "p" + num
	} else if strings.HasPrefix(base, "/dev/disk") ||
		strings.HasPrefix(base, "/dev/rdisk") {
		return base + "s" + num
	}
	return base + num
}

func verifyNotMounted(dev string) error {
	b, err := ioutil.ReadFile("/proc/self/mountinfo")
	if err != nil {
		if os.IsNotExist(err) {
			return nil // platform does not have /proc/self/mountinfo, fall back to not verifying
		}
		return err
	}
	for _, line := range strings.Split(strings.TrimSpace(string(b)), "\n") {
		parts := strings.Split(line, " ")
		if len(parts) < 9 {
			continue
		}
		if strings.HasPrefix(parts[9], dev) {
			return fmt.Errorf("partition %s of device %s is mounted", parts[9], dev)
		}
	}
	return nil
}

func (p *pack) overwriteDevice(dev string, root *fileInfo, rootDeviceFiles []deviceconfig.RootFile) error {
	if err := verifyNotMounted(dev); err != nil {
		return err
	}
	parttable := "GPT + Hybrid MBR"
	if !p.UseGPT {
		parttable = "no GPT, only MBR"
	}
	log.Printf("partitioning %s (%s)", dev, parttable)

	f, err := p.partition(*overwrite)
	if err != nil {
		return err
	}
	defer f.Close()

	if _, err := f.Seek(8192*512, io.SeekStart); err != nil {
		return err
	}

	if err := p.writeBoot(f, ""); err != nil {
		return err
	}

	if err := writeMBR(&offsetReadSeeker{f, 8192 * 512}, f, p.Partuuid); err != nil {
		return err
	}

	if _, err := f.Seek((8192+(100*MB/512))*512, io.SeekStart); err != nil {
		return err
	}

	tmp, err := ioutil.TempFile("", "gokr-packer")
	if err != nil {
		return err
	}
	defer os.Remove(tmp.Name())
	defer tmp.Close()

	if err := writeRoot(tmp, root); err != nil {
		return err
	}
	if _, err := tmp.Seek(0, io.SeekStart); err != nil {
		return err
	}

	if _, err := io.Copy(f, tmp); err != nil {
		return err
	}

	if err := writeRootDeviceFiles(f, rootDeviceFiles); err != nil {
		return err
	}

	if err := f.Close(); err != nil {
		return err
	}

	fmt.Printf("If your applications need to store persistent data, unplug and re-plug the SD card, then create a file system using e.g.:\n")
	fmt.Printf("\n")
	partition := partitionPath(dev, "4")
	if p.ModifyCmdlineRoot() {
		partition = fmt.Sprintf("/dev/disk/by-partuuid/%s", p.PermUUID())
	} else {
		if target, err := filepath.EvalSymlinks(dev); err == nil {
			partition = partitionPath(target, "4")
		}
	}
	fmt.Printf("\tmkfs.ext4 %s\n", partition)
	fmt.Printf("\n")

	return nil
}

type offsetReadSeeker struct {
	io.ReadSeeker
	offset int64
}

func (ors *offsetReadSeeker) Seek(offset int64, whence int) (int64, error) {
	if whence == io.SeekStart {
		// github.com/gokrazy/internal/fat.Reader only uses io.SeekStart
		return ors.ReadSeeker.Seek(offset+ors.offset, io.SeekStart)
	}
	return ors.ReadSeeker.Seek(offset, whence)
}

func (p *pack) overwriteFile(filename string, root *fileInfo, rootDeviceFiles []deviceconfig.RootFile) (bootSize int64, rootSize int64, err error) {
	f, err := os.Create(*overwrite)
	if err != nil {
		return 0, 0, err
	}

	if err := f.Truncate(int64(*targetStorageBytes)); err != nil {
		return 0, 0, err
	}

	if err := p.Partition(f, uint64(*targetStorageBytes)); err != nil {
		return 0, 0, err
	}

	if _, err := f.Seek(8192*512, io.SeekStart); err != nil {
		return 0, 0, err
	}
	var bs countingWriter
	if err := p.writeBoot(io.MultiWriter(f, &bs), ""); err != nil {
		return 0, 0, err
	}

	if err := writeMBR(&offsetReadSeeker{f, 8192 * 512}, f, p.Partuuid); err != nil {
		return 0, 0, err
	}

	if _, err := f.Seek(8192*512+100*MB, io.SeekStart); err != nil {
		return 0, 0, err
	}

	tmp, err := ioutil.TempFile("", "gokr-packer")
	if err != nil {
		return 0, 0, err
	}
	defer os.Remove(tmp.Name())
	defer tmp.Close()

	if err := writeRoot(tmp, root); err != nil {
		return 0, 0, err
	}
	if _, err := tmp.Seek(0, io.SeekStart); err != nil {
		return 0, 0, err
	}

	var rs countingWriter
	if _, err := io.Copy(io.MultiWriter(f, &rs), tmp); err != nil {
		return 0, 0, err
	}

	if err := writeRootDeviceFiles(f, rootDeviceFiles); err != nil {
		return 0, 0, err
	}

	fmt.Printf("If your applications need to store persistent data, create a file system using e.g.:\n")
	fmt.Printf("\t/sbin/mkfs.ext4 %s -F -E offset=%v\n", *overwrite, 8192*512+1100*MB)
	fmt.Printf("\n")

	return int64(bs), int64(rs), f.Close()
}

const usage = `
gokr-packer packs gokrazy installations into SD card or file system images.

Usage:
To directly partition and overwrite an SD card:
gokr-packer -overwrite=<device> <go-package> [<go-package>…]

To create an SD card image on the file system:
gokr-packer -overwrite=<file> -target_storage_bytes=<bytes> <go-package> [<go-package>…]

To create a file system image of the boot or root file system:
gokr-packer [-overwrite_boot=<file>|-overwrite_root=<file>] <go-package> [<go-package>…]

To create file system images of both file systems:
gokr-packer -overwrite_boot=<file> -overwrite_root=<file> <go-package> [<go-package>…]

All of the above commands can be combined with the -update flag.

To dump the auto-generated init source code (for use with -init_pkg later):
gokr-packer -overwrite_init=<file> <go-package> [<go-package>…]

Flags:
`

type pack struct {
	packer.Pack
}

func filterGoEnv(env []string) []string {
	relevant := make([]string, 0, len(env))
	for _, kv := range env {
		if strings.HasPrefix(kv, "GOARCH=") ||
			strings.HasPrefix(kv, "GOOS=") ||
			strings.HasPrefix(kv, "CGO_ENABLED=") {
			relevant = append(relevant, kv)
		}
	}
	sort.Strings(relevant)
	return relevant
}

func logic() error {
	// TODO: go1.18 code to include git revision and git uncommitted status
	version := "<unknown>"
	info, ok := debug.ReadBuildInfo()
	if ok {
		version = fmt.Sprint(info.Main.Version)
	}
	fmt.Printf("gokrazy packer v%s on GOARCH=%s GOOS=%s\n\n", version, runtime.GOARCH, runtime.GOOS)

	// TODO: print the config directories which are used (host-specific config,
	// gokrazy config)

	// TODO: only if *update is yes:
	// TODO: fix update URL:
	fmt.Printf("Updating gokrazy installation on http://%s\n\n", *hostname)

	fmt.Printf("Build target: %s\n", strings.Join(filterGoEnv(packer.Env()), " "))

	buildTimestamp := time.Now().Format(time.RFC3339)
	fmt.Printf("Build timestamp: %s\n", buildTimestamp)

	dnsCheck := make(chan error)
	go func() {
		defer close(dnsCheck)
		host, err := os.Hostname()
		if err != nil {
			dnsCheck <- fmt.Errorf("finding hostname: %v", err)
			return
		}
		if _, err := net.LookupHost(host); err != nil {
			dnsCheck <- err
			return
		}
		dnsCheck <- nil
	}()

	systemCertsPEM, err := systemCertsPEM()
	if err != nil {
		return err
	}

	tmp, err := ioutil.TempDir("", "gokrazy-bins-")
	if err != nil {
		return err
	}
	defer os.RemoveAll(tmp)

	packageBuildFlags, err := findBuildFlagsFiles()
	if err != nil {
		return err
	}

	flagFileContents, err := findFlagFiles()
	if err != nil {
		return err
	}

	envFileContents, err := findEnvFiles()
	if err != nil {
		return err
	}

	extraFiles, err := findExtraFiles()
	if err != nil {
		return err
	}

	dontStart, err := findDontStart()
	if err != nil {
		return err
	}

<<<<<<< HEAD
	waitForClock, err := findWaitForClock()
	if err != nil {
		return err
=======
	var mbrOnlyWithoutGpt bool
	var rootDeviceFiles []deviceconfig.RootFile
	if *deviceType != "" {
		if cfg, ok := deviceconfig.GetDeviceConfigBySlug(*deviceType); ok {
			rootDeviceFiles = cfg.RootDeviceFiles
			mbrOnlyWithoutGpt = cfg.MBROnlyWithoutGPT
		} else {
			return fmt.Errorf("unknown device slug %q", *deviceType)
		}
>>>>>>> 8bb7e491
	}

	args := flag.Args()
	fmt.Printf("Building %d Go packages:\n\n", len(args))
	for _, pkg := range args {
		fmt.Printf("  %s\n", pkg)
		for _, configFile := range packageConfigFiles[pkg] {
			fmt.Printf("    will %s\n",
				configFile.kind)
			fmt.Printf("      from %s\n",
				configFile.path)
			fmt.Printf("      last modified: %s (%s ago)\n",
				configFile.lastModified.Format(time.RFC3339),
				time.Since(configFile.lastModified).Round(1*time.Second))
		}
		fmt.Printf("\n")
	}

	pkgs := append(gokrazyPkgs, flag.Args()...)
	pkgs = append(pkgs, packer.InitDeps(*initPkg)...)
	noBuildPkgs := []string{
		*kernelPackage,
	}
	if *firmwarePackage != "" {
		noBuildPkgs = append(noBuildPkgs, *firmwarePackage)
	}
	if *eepromPackage != "" {
		noBuildPkgs = append(noBuildPkgs, *eepromPackage)
	}
	if err := packer.Build(tmp, pkgs, packageBuildFlags, noBuildPkgs); err != nil {
		return err
	}

	root, err := findBins(tmp)
	if err != nil {
		return err
	}

	if *initPkg == "" {
		gokrazyInit := &gokrazyInit{
			root:             root,
			flagFileContents: flagFileContents,
			envFileContents:  envFileContents,
			buildTimestamp:   buildTimestamp,
			dontStart:        dontStart,
			waitForClock:     waitForClock,
		}
		if *overwriteInit != "" {
			return gokrazyInit.dump(*overwriteInit)
		}

		tmpdir, err := gokrazyInit.build()
		if err != nil {
			return err
		}
		defer os.RemoveAll(tmpdir)

		gokrazy := root.mustFindDirent("gokrazy")
		gokrazy.dirents = append(gokrazy.dirents, &fileInfo{
			filename: "init",
			fromHost: filepath.Join(tmpdir, "init"),
		})
	}

	defaultPassword, updateHostname := updateflag.GetUpdateTarget(*hostname)
	pw, err := ensurePasswordFileExists(updateHostname, defaultPassword)
	if err != nil {
		return err
	}

	for _, dir := range []string{"dev", "etc", "proc", "sys", "tmp", "perm"} {
		root.dirents = append(root.dirents, &fileInfo{
			filename: dir,
		})
	}

	etc := root.mustFindDirent("etc")
	tmpdir, err := ioutil.TempDir("", "gokrazy")
	if err != nil {
		return err
	}
	defer os.RemoveAll(tmpdir)
	hostLocaltime, err := hostLocaltime(tmpdir)
	if err != nil {
		return err
	}
	if hostLocaltime != "" {
		etc.dirents = append(etc.dirents, &fileInfo{
			filename: "localtime",
			fromHost: hostLocaltime,
		})
	}
	etc.dirents = append(etc.dirents, &fileInfo{
		filename:    "resolv.conf",
		symlinkDest: "/tmp/resolv.conf",
	})
	etc.dirents = append(etc.dirents, &fileInfo{
		filename: "hosts",
		fromLiteral: `127.0.0.1 localhost
::1 localhost
`,
	})
	etc.dirents = append(etc.dirents, &fileInfo{
		filename:    "hostname",
		fromLiteral: *hostname,
	})

	ssl := &fileInfo{filename: "ssl"}
	ssl.dirents = append(ssl.dirents, &fileInfo{
		filename:    "ca-bundle.pem",
		fromLiteral: systemCertsPEM,
	})

	deployCertFile, deployKeyFile, err := getCertificate()
	if err != nil {
		return err
	}
	schema := "http"
	if deployCertFile != "" {
		// User requested TLS
		if *tlsInsecure {
			// If -insecure is specified, use http instead of https to make the
			// process of updating to non-empty -tls= a bit smoother.
		} else {
			schema = "https"
		}

		ssl.dirents = append(ssl.dirents, &fileInfo{
			filename: "gokrazy-web.pem",
			fromHost: deployCertFile,
		})
		ssl.dirents = append(ssl.dirents, &fileInfo{
			filename: "gokrazy-web.key.pem",
			fromHost: deployKeyFile,
		})
	}

	etc.dirents = append(etc.dirents, ssl)

	etc.dirents = append(etc.dirents, &fileInfo{
		filename:    "gokr-pw.txt",
		mode:        0400,
		fromLiteral: pw,
	})

	etc.dirents = append(etc.dirents, &fileInfo{
		filename:    "http-port.txt",
		fromLiteral: *httpPort,
	})

	etc.dirents = append(etc.dirents, &fileInfo{
		filename:    "https-port.txt",
		fromLiteral: *httpsPort,
	})

	for pkg1, fs1 := range extraFiles {
		// check against root fs
		if paths := getDuplication(root, fs1); len(paths) > 0 {
			return fmt.Errorf("extra files of package %s collides with root file system: %v", pkg1, paths)
		}

		// check against other packages
		for pkg2, fs2 := range extraFiles {
			if pkg1 == pkg2 {
				continue
			}

			if paths := getDuplication(fs1, fs2); len(paths) > 0 {
				return fmt.Errorf("extra files of package %s collides with package %s: %v", pkg1, pkg2, paths)
			}
		}

		// add extra files to rootfs
		if err := root.combine(fs1); err != nil {
			return fmt.Errorf("failed to add extra files from package %s: %v", pkg1, err)
		}
	}

	p := pack{
		Pack: packer.NewPackForHost(*hostname),
	}

	newInstallation := updateflag.NewInstallation()
	useGPT := newInstallation && !mbrOnlyWithoutGpt

	p.Pack.UsePartuuid = newInstallation
	p.Pack.UseGPTPartuuid = useGPT
	p.Pack.UseGPT = useGPT

	var (
		updateHttpClient         *http.Client
		foundMatchingCertificate bool
		updateBaseUrl            *url.URL
		target                   *updater.Target
	)

	if !updateflag.NewInstallation() {
		updateBaseUrl, err = updateflag.BaseURL(*httpPort, schema, *hostname, pw)
		if err != nil {
			return err
		}

		updateHttpClient, foundMatchingCertificate, err = httpclient.GetTLSHttpClientByTLSFlag(useTLS, tlsInsecure, updateBaseUrl)
		if err != nil {
			return fmt.Errorf("getting http client by tls flag: %v", err)
		}
		done := measure.Interactively("probing https")
		remoteScheme, err := httpclient.GetRemoteScheme(updateBaseUrl)
		done("")
		if remoteScheme == "https" && !*tlsInsecure {
			updateBaseUrl.Scheme = "https"
			updateflag.SetUpdate(updateBaseUrl.String())
		}

		if updateBaseUrl.Scheme != "https" && foundMatchingCertificate {
			fmt.Printf("\n")
			fmt.Printf("!!!WARNING!!! Possible SSL-Stripping detected!\n")
			fmt.Printf("Found certificate for hostname in your client configuration but the host does not offer https!\n")
			fmt.Printf("\n")
			if !*tlsInsecure {
				log.Fatalf("update canceled: TLS certificate found, but negotiating a TLS connection with the target failed")
			}
			fmt.Printf("Proceeding anyway as requested (-insecure).\n")
		}

		// Opt out of PARTUUID= for updating until we can check the remote
		// userland version is new enough to understand how to set the active
		// root partition when PARTUUID= is in use.
		if err != nil {
			return err
		}
		updateBaseUrl.Path = "/"

		target, err = updater.NewTarget(updateBaseUrl.String(), updateHttpClient)
		if err != nil {
			return fmt.Errorf("checking target partuuid support: %v", err)
		}
		p.UsePartuuid = target.Supports("partuuid")
		p.UseGPTPartuuid = target.Supports("gpt")
		p.UseGPT = target.Supports("gpt")
	}
	fmt.Printf("\n")
	fmt.Printf("Feature summary:\n")
	fmt.Printf("  use GPT: %v\n", p.UseGPT)
	fmt.Printf("  use PARTUUID: %v\n", p.UsePartuuid)
	fmt.Printf("  use GPT PARTUUID: %v\n", p.UseGPTPartuuid)

	// Determine where to write the boot and root images to.
	var (
		isDev                    bool
		tmpBoot, tmpRoot, tmpMBR *os.File
		bootSize, rootSize       int64
	)
	switch {
	case *overwrite != "":
		st, err := os.Stat(*overwrite)
		if err != nil && !os.IsNotExist(err) {
			return err
		}

		isDev = err == nil && st.Mode()&os.ModeDevice == os.ModeDevice

		if isDev {
			if err := p.overwriteDevice(*overwrite, root, rootDeviceFiles); err != nil {
				return err
			}
			fmt.Printf("To boot gokrazy, plug the SD card into a Raspberry Pi 3 or 4 (no other models supported)\n")
			fmt.Printf("\n")
		} else {
			lower := 1200*MB + 8192

			if *targetStorageBytes == 0 {
				return fmt.Errorf("-target_storage_bytes is required (e.g. -target_storage_bytes=%d) when using -overwrite with a file", lower)
			}
			if *targetStorageBytes%512 != 0 {
				return fmt.Errorf("-target_storage_bytes must be a multiple of 512 (sector size), use e.g. %d", lower)
			}
			if *targetStorageBytes < lower {
				return fmt.Errorf("-target_storage_bytes must be at least %d (for boot + 2 root file systems + 100 MB /perm)", lower)
			}

			bootSize, rootSize, err = p.overwriteFile(*overwrite, root, rootDeviceFiles)
			if err != nil {
				return err
			}

			fmt.Printf("To boot gokrazy, copy %s to an SD card and plug it into a Raspberry Pi 3 or 4 (no other models supported)\n", *overwrite)
			fmt.Printf("\n")
		}

	default:
		if *overwriteBoot != "" {
			mbrfn := *overwriteMBR
			if *overwriteMBR == "" {
				tmpMBR, err = ioutil.TempFile("", "gokrazy")
				if err != nil {
					return err
				}
				defer os.Remove(tmpMBR.Name())
				mbrfn = tmpMBR.Name()
			}
			if err := p.writeBootFile(*overwriteBoot, mbrfn); err != nil {
				return err
			}
		}

		if *overwriteRoot != "" {
			if err := writeRootFile(*overwriteRoot, root); err != nil {
				return err
			}
		}

		if *overwriteBoot == "" && *overwriteRoot == "" {
			tmpMBR, err = ioutil.TempFile("", "gokrazy")
			if err != nil {
				return err
			}
			defer os.Remove(tmpMBR.Name())

			tmpBoot, err = ioutil.TempFile("", "gokrazy")
			if err != nil {
				return err
			}
			defer os.Remove(tmpBoot.Name())

			if err := p.writeBoot(tmpBoot, tmpMBR.Name()); err != nil {
				return err
			}

			tmpRoot, err = ioutil.TempFile("", "gokrazy")
			if err != nil {
				return err
			}
			defer os.Remove(tmpRoot.Name())

			if err := writeRoot(tmpRoot, root); err != nil {
				return err
			}
		}
	}

	fmt.Printf("\nBuild complete!\n")

	hostPort := *hostname
	if schema == "http" && *httpPort != "80" {
		hostPort = fmt.Sprintf("%s:%s", hostPort, *httpPort)
	}
	if schema == "https" && *httpsPort != "443" {
		hostPort = fmt.Sprintf("%s:%s", hostPort, *httpsPort)
	}

	fmt.Printf("\nTo interact with the device, gokrazy provides a web interface reachable at:\n")
	fmt.Printf("\n")
	fmt.Printf("\t%s://gokrazy:%s@%s/\n", schema, pw, hostPort)
	fmt.Printf("\n")
	fmt.Printf("In addition, the following Linux consoles are set up:\n")
	fmt.Printf("\n")
	if *serialConsole != "disabled" {
		fmt.Printf("\t1. foreground Linux console on the serial port (115200n8, pin 6, 8, 10 for GND, TX, RX), accepting input\n")
		fmt.Printf("\t2. secondary Linux framebuffer console on HDMI; shows Linux kernel message but no init system messages\n")
	} else {
		fmt.Printf("\t1. foreground Linux framebuffer console on HDMI\n")
	}

	if *serialConsole != "disabled" {
		fmt.Printf("\n")
		fmt.Printf("Use -serial_console=disabled to make gokrazy not touch the serial port,\nand instead make the framebuffer console on HDMI the foreground console\n")
	}
	fmt.Printf("\n")
	if schema == "https" {
		certObj, err := getCertificateFromFile(deployCertFile)
		if err != nil {
			fmt.Errorf("error loading the certificate at %s", deployCertFile)
		} else {
			fmt.Printf("\n")
			fmt.Printf("The TLS Certificate of the gokrazy web interface is located under\n")
			fmt.Printf("\t%s\n", deployCertFile)
			fmt.Printf("The fingerprint of the Certificate is\n")
			fmt.Printf("\t%x\n", getCertificateFingerprintSHA1(certObj))
			fmt.Printf("The certificate is valid unitl\n")
			fmt.Printf("\t%s\n", certObj.NotAfter.String())
			fmt.Printf("Please verify the certificate, before adding an exception to your browser!\n")
		}
	}

	if err := <-dnsCheck; err != nil {
		fmt.Printf("\nWARNING: if the above URL does not work, perhaps name resolution (DNS) is broken\n")
		fmt.Printf("in your local network? Resolving your hostname failed: %v\n", err)
		fmt.Printf("Did you maybe configure a DNS server other than your router?\n\n")
	}

	if updateflag.NewInstallation() {
		return nil
	}

	// Determine where to read the boot, root and MBR images from.
	var rootReader, bootReader, mbrReader io.Reader
	switch {
	case *overwrite != "":
		if isDev {
			bootFile, err := os.Open(*overwrite + "1")
			if err != nil {
				return err
			}
			bootReader = bootFile
			rootFile, err := os.Open(*overwrite + "2")
			if err != nil {
				return err
			}
			rootReader = rootFile
		} else {
			bootFile, err := os.Open(*overwrite)
			if err != nil {
				return err
			}
			if _, err := bootFile.Seek(8192*512, io.SeekStart); err != nil {
				return err
			}
			bootReader = &io.LimitedReader{
				R: bootFile,
				N: bootSize,
			}

			rootFile, err := os.Open(*overwrite)
			if err != nil {
				return err
			}
			if _, err := rootFile.Seek(8192*512+100*MB, io.SeekStart); err != nil {
				return err
			}
			rootReader = &io.LimitedReader{
				R: rootFile,
				N: rootSize,
			}
		}
		mbrFile, err := os.Open(*overwrite)
		if err != nil {
			return err
		}
		mbrReader = &io.LimitedReader{
			R: mbrFile,
			N: 446,
		}

	default:
		if *overwriteBoot != "" {
			bootFile, err := os.Open(*overwriteBoot)
			if err != nil {
				return err
			}
			bootReader = bootFile
			if *overwriteMBR != "" {
				mbrFile, err := os.Open(*overwriteMBR)
				if err != nil {
					return err
				}
				mbrReader = mbrFile
			} else {
				if _, err := tmpMBR.Seek(0, io.SeekStart); err != nil {
					return err
				}
				mbrReader = tmpMBR
			}
		}

		if *overwriteRoot != "" {
			rootFile, err := os.Open(*overwriteRoot)
			if err != nil {
				return err
			}
			rootReader = rootFile
		}

		if *overwriteBoot == "" && *overwriteRoot == "" {
			if _, err := tmpBoot.Seek(0, io.SeekStart); err != nil {
				return err
			}
			bootReader = tmpBoot

			if _, err := tmpMBR.Seek(0, io.SeekStart); err != nil {
				return err
			}
			mbrReader = tmpMBR

			if _, err := tmpRoot.Seek(0, io.SeekStart); err != nil {
				return err
			}
			rootReader = tmpRoot
		}
	}

	updateBaseUrl.Path = "/"
	fmt.Printf("Updating %s\n", updateBaseUrl.String())

	progctx, canc := context.WithCancel(context.Background())
	defer canc()
	prog := &progress.Reporter{}
	go prog.Report(progctx)

	// Start with the root file system because writing to the non-active
	// partition cannot break the currently running system.
	if err := updateWithProgress(prog, rootReader, target, "root file system", "root"); err != nil {
		return err
	}

	kernelDir, err := packer.PackageDir(*kernelPackage)
	if err != nil {
		return err
	}
	for _, rootDeviceFile := range rootDeviceFiles {
		f, err := os.Open(filepath.Join(kernelDir, rootDeviceFile.Name))
		if err != nil {
			return err
		}

		if err := updateWithProgress(
			prog, f, target, fmt.Sprintf("root device file %s", rootDeviceFile.Name),
			filepath.Join("device-specific", rootDeviceFile.Name),
		); err != nil {
			if errors.As(err, updater.ErrUpdateHandlerNotImplemented) {
				log.Printf("target does not support updating device file %s yet, ignoring", rootDeviceFile.Name)
				continue
			}
			return err
		}
	}

	if err := updateWithProgress(prog, bootReader, target, "boot file system", "boot"); err != nil {
		return err
	}

	if err := target.StreamTo("mbr", mbrReader); err != nil {
		if err == updater.ErrUpdateHandlerNotImplemented {
			log.Printf("target does not support updating MBR yet, ignoring")
		} else {
			return fmt.Errorf("updating MBR: %v", err)
		}
	}

	if *testboot {
		if err := target.Testboot(); err != nil {
			return fmt.Errorf("enable testboot of non-active partition: %v", err)
		}
	} else {
		if err := target.Switch(); err != nil {
			return fmt.Errorf("switching to non-active partition: %v", err)
		}
	}

	fmt.Printf("Triggering reboot\n")
	if err := target.Reboot(); err != nil {
		return fmt.Errorf("reboot: %v", err)
	}

	// Stop progress reporting to not mess up the following logs output.
	canc()

	const polltimeout = 5 * time.Minute
	fmt.Printf("Updated, waiting %v for the device to become reachable (cancel with Ctrl-C any time)\n", polltimeout)

	pollctx, canc := context.WithTimeout(context.Background(), polltimeout)
	defer canc()
	for {
		if err := pollctx.Err(); err != nil {
			return fmt.Errorf("device did not become healthy after update (%v)", err)
		}
		if err := pollUpdated1(pollctx, updateHttpClient, updateBaseUrl.String(), buildTimestamp); err != nil {
			log.Printf("device not yet reachable: %v", err)
			time.Sleep(1 * time.Second)
			continue
		}

		fmt.Printf("Device ready to use!\n")
		break
	}

	return nil
}

func updateWithProgress(prog *progress.Reporter, reader io.Reader, target *updater.Target, logStr string, stream string) error {
	start := time.Now()
	prog.SetStatus(fmt.Sprintf("update %s", logStr))
	prog.SetTotal(0)

	if stater, ok := reader.(interface{ Stat() (os.FileInfo, error) }); ok {
		if st, err := stater.Stat(); err == nil {
			prog.SetTotal(uint64(st.Size()))
		}
	}
	if err := target.StreamTo(stream, io.TeeReader(reader, &progress.Writer{})); err != nil {
		return fmt.Errorf("updating %s: %w", logStr, err)
	}
	duration := time.Since(start)
	transferred := progress.Reset()
	fmt.Printf("\rTransferred %s (%s) at %.2f MiB/s (total: %v)\n",
		logStr,
		humanize.Bytes(transferred),
		float64(transferred)/duration.Seconds()/1024/1024,
		duration.Round(time.Second))

	return nil
}

func main() {
	flag.Usage = func() {
		fmt.Fprintf(os.Stderr, usage)
		flag.PrintDefaults()
		os.Exit(2)
	}
	updateflag.RegisterFlags(flag.CommandLine)
	flag.Parse()

	gokrazyPkgs = strings.Split(*gokrazyPkgList, ",")

	if *overwrite == "" && *overwriteBoot == "" && *overwriteRoot == "" && *overwriteInit == "" && updateflag.NewInstallation() {
		flag.Usage()
	}

	if os.Getenv("GOKR_PACKER_FD") != "" { // partitioning child process
		p := pack{
			Pack: packer.NewPackForHost(*hostname),
		}

		if _, err := p.sudoPartition(*overwrite); err != nil {
			log.Fatal(err)
		}
		os.Exit(0)
	}

	if err := logic(); err != nil {
		log.Fatal(err)
	}
}<|MERGE_RESOLUTION|>--- conflicted
+++ resolved
@@ -767,11 +767,11 @@
 		return err
 	}
 
-<<<<<<< HEAD
 	waitForClock, err := findWaitForClock()
 	if err != nil {
 		return err
-=======
+	}
+
 	var mbrOnlyWithoutGpt bool
 	var rootDeviceFiles []deviceconfig.RootFile
 	if *deviceType != "" {
@@ -781,7 +781,6 @@
 		} else {
 			return fmt.Errorf("unknown device slug %q", *deviceType)
 		}
->>>>>>> 8bb7e491
 	}
 
 	args := flag.Args()
